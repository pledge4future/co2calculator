[tool.poetry]
name = "co2calculator"
version = "0.1.0"
description = "Calculates CO2e emissions from travel and commuting as well as heating and electricity consumption of buildings"
authors = ["pledge4future Team <info@pledge4future.org>"]
license = "GPL 3"
readme = "README.md"

[tool.poetry.dependencies]
python = "^3.10"
pandas = "^2.2.2"
openrouteservice = "^2.3.3"
pydantic = "1.9.0"
iso3166 = "^2.1.1"
python-dotenv = "^1.0.1"
thefuzz = "^0.22.1"
<<<<<<< HEAD
coverage-badge = "^1.1.1"
coverage = "^7.5.1"
=======
myst-parser = "^3.0.1"
>>>>>>> 64506174

[tool.poetry.group.dev.dependencies]
pre-commit = "^3.7.0"
pytest = "^8.2.0"
pytest-mock = "^3.14.0"
pytest-cov = "^5.0.0"
pygments = "^2.17.2"
sphinx = "^7.3.7"
sphinx-toolbox = "^3.5.0"
sphinx_rtd_theme = "^1.0.0"
myst-parser = "^3.0.1"

[build-system]
requires = ["poetry-core"]
build-backend = "poetry.core.masonry.api"<|MERGE_RESOLUTION|>--- conflicted
+++ resolved
@@ -14,12 +14,9 @@
 iso3166 = "^2.1.1"
 python-dotenv = "^1.0.1"
 thefuzz = "^0.22.1"
-<<<<<<< HEAD
 coverage-badge = "^1.1.1"
 coverage = "^7.5.1"
-=======
 myst-parser = "^3.0.1"
->>>>>>> 64506174
 
 [tool.poetry.group.dev.dependencies]
 pre-commit = "^3.7.0"
