from .calculate import *
<<<<<<< HEAD

=======
from .constants import *
>>>>>>> c25b8503
<|MERGE_RESOLUTION|>--- conflicted
+++ resolved
@@ -1,6 +1,2 @@
 from .calculate import *
-<<<<<<< HEAD
-
-=======
-from .constants import *
->>>>>>> c25b8503
+from .constants import *