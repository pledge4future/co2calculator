#!/usr/bin/env python
# -*- coding: utf-8 -*-
"""Data handler class to handle and validate emission factors from csv file"""

from pathlib import Path
import pandas as pd
from .exceptions import EmissionFactorNotFound, ConversionFactorNotFound

script_path = str(Path(__file__).parent)


class EmissionFactors:
    def __init__(self, data_dir=script_path):
        """Init"""
        self.electricity = pd.read_csv(
            f"{data_dir}/data/emission_factors_electricity.csv"
        )
        self.heating = pd.read_csv(f"{data_dir}/data/emission_factors_heating.csv")
        self.transport = pd.read_csv(f"{data_dir}/data/emission_factors_transport.csv")

        self.databases = {
            "electricity": self.electricity,
            "heating": self.heating,
            "transport": self.transport,
        }

    def get(self, parameters: dict):
        """
        Returns factor from the database
        :param parameters:
        :type parameters:
        :return:
        :rtype:
        """
        assert (
            "category" in parameters
        ), "Please provide a category for the emission factor."
        assert parameters["category"] in [
            "electricity",
            "heating",
            "transport",
        ], "Please provide a valid emission factor category."

        # Search suitable emission factors
        selected_factors = self._search_factors(parameters, parameters["category"])

        if len(selected_factors) == 0:
            raise EmissionFactorNotFound(
                "No suitable emission factor found in database. Please adapt your query."
            )
        elif len(selected_factors) > 1:
            raise EmissionFactorNotFound(
                f"{len(selected_factors)} emission factors found. Please provide more specific selection criteria."
            )
        else:
            return selected_factors["co2e"].values[0]

    def _search_factors(self, parameters, emission_category):
        """
        Searches for factors in the database
        :param parameters: Search parameters
        :type parameters: dict
        :param emission_category: Category of emission factors
        :type emission_category: str
        """
        # Select table for emission category
        candidates = self.databases[emission_category]
        for k, v in parameters.items():
            if isinstance(v, int):
                continue
            if not isinstance(v, str):
                v = str(v.value)
            if v is None or k not in candidates.columns:
                continue
            new_candidates = candidates[candidates[k] == v]
            if new_candidates.empty:
                return new_candidates
            candidates = new_candidates

        return candidates


class Airports:
    def __init__(self):
        """Init"""
        self.airports = pd.read_csv(
            "https://davidmegginson.github.io/ourairports-data/airports.csv"
        )


class EUTrainStations:
    def __init__(self):
        """Init"""
        stations = pd.read_csv(
            "https://raw.githubusercontent.com/trainline-eu/stations/master/stations.csv",
            sep=";",
            low_memory=False,
            usecols=[0, 1, 2, 5, 6, 8],
        )
        # remove stations with no coordinates
        self.stations = stations.dropna(subset=["latitude", "longitude"])


class DetourFactors:
    def __init__(self, data_dir=script_path):
        """Init"""
        self.detour_factors = pd.read_csv(f"{data_dir}/data/detour.csv")


class ConversionFactors:
    def __init__(self, data_dir=script_path):
        """Init"""
        self.conversion_factors = pd.read_csv(
            f"{data_dir}/data/conversion_factors_heating.csv"
        )

    def get(self, fuel_type, unit):
        """
        Returns factors from the database
        :param parameters:
        :type parameters:
        :return:
        :rtype:
        """
        selected_factors = self.conversion_factors.query(
<<<<<<< HEAD
            f'fuel_type=="{fuel_type.value}" & unit=="{unit}"'
=======
            f'fuel_type == "{fuel_type.value}" & unit == "{unit.value}"'
>>>>>>> 9ebcafe4
        )
        if selected_factors.empty:
            raise ConversionFactorNotFound(
                "No suitable conversion factor found in database. Please adapt your query."
            )
        else:
            return selected_factors["conversion_value"].values[0]<|MERGE_RESOLUTION|>--- conflicted
+++ resolved
@@ -123,11 +123,7 @@
         :rtype:
         """
         selected_factors = self.conversion_factors.query(
-<<<<<<< HEAD
-            f'fuel_type=="{fuel_type.value}" & unit=="{unit}"'
-=======
             f'fuel_type == "{fuel_type.value}" & unit == "{unit.value}"'
->>>>>>> 9ebcafe4
         )
         if selected_factors.empty:
             raise ConversionFactorNotFound(
