#!/usr/bin/env python
# -*- coding: utf-8 -*-
"""Constant variables and enums"""

import enum

KWH_TO_TJ = 277777.77777778


@enum.unique
class HeatingFuel(str, enum.Enum):
    """Enum for heating fuel types"""

    HEAT_PUMP_AIR = "heat_pump_air"
    HEAT_PUMP_GROUND = "heat_pump_ground"
    HEAT_PUMP_WATER = "heat_pump_water"
    LIQUID_GAS = "liquid_gas"
    OIL = "oil"
    PELLETS = "pellets"
    SOLAR = "solar"
    WOODCHIPS = "woodchips"
    ELECTRICITY = "electricity"
    GAS = "gas"
    COAL = "coal"
    DISTRICT_HEATING = "district_heating"


@enum.unique
class ElectricityFuel(str, enum.Enum):
    """Enum for electricity fuel types"""

    GERMAN_ENERGY_MIX = "german_energy_mix"
    SOLAR = "solar"


@enum.unique
class CarBusFuel(str, enum.Enum):
    """Enum for bus fuel types"""

    ELECTRIC = "electric"
    HYBRID = "hybrid"
    PLUGIN_HYBRID = "plug-in hybrid"
    CNG = "cng"
    GASOLINE = "gasoline"
    DIESEL = "diesel"
    AVERAGE = "average"
    HYDROGEN = "hydrogen"


@enum.unique
class Size(str, enum.Enum):
    """Enum for car sizes"""

    SMALL = "small"
    MEDIUM = "medium"
    LARGE = "large"
    AVERAGE = "average"


@enum.unique
class TrainFuel(str, enum.Enum):
    """Enum for train fuel types"""

    ELECTRIC = "electric"
    DIESEL = "diesel"
    AVERAGE = "average"


@enum.unique
class FlightClass(str, enum.Enum):
    """Enum for flight classes"""

    ECONOMY = "economy_class"
    PREMIUM_ECONOMY = "premium_economy_class"
    BUSINESS = "business_class"
    FIRST = "first_class"
    AVERAGE = "average"


@enum.unique
class FerryClass(str, enum.Enum):
    """Enum for ferry classes"""

    FOOT = "foot_passenger"
    CAR = "car_passenger"
    AVERAGE = "average"


@enum.unique
class FlightRange(str, enum.Enum):
    """Enum for flight ranges"""

    DOMESTIC = "domestic"
    SHORT_HAUL = "short-haul"
    LONG_HAUL = "long-haul"


@enum.unique
class BusTrainRange(str, enum.Enum):
    """Enum for bus and train ranges"""
<<<<<<< HEAD

    LOCAL = "Local"
    LONG_DISTANCE = "Long-distance"


@enum.unique
class RangeCategory(str, enum.Enum):
    """Enum for range categories"""

    VERY_SHORT_HAUL = "very_short_haul"
    SHORT_HAUL = "short_haul"
    MEDIUM_HAUL = "medium_haul"
    LONG_HAUL = "long_haul"
=======
    
    LOCAL = "local"
    LONG_DISTANCE = "long-distance"


@enum.unique
class TransportationMode(str, enum.Enum):
    CAR = "car"
    MOTORBIKE = "motorbike"
    BUS = "bus"
    TRAIN = "train"
    PLANE = "plane"
    FERRY = "ferry"
    TRAM = "tram"
    BICYCLE = "bicycle"
    PEDELEC = "pedelec"
>>>>>>> 1278331c
<|MERGE_RESOLUTION|>--- conflicted
+++ resolved
@@ -98,10 +98,9 @@
 @enum.unique
 class BusTrainRange(str, enum.Enum):
     """Enum for bus and train ranges"""
-<<<<<<< HEAD
 
-    LOCAL = "Local"
-    LONG_DISTANCE = "Long-distance"
+    LOCAL = "local"
+    LONG_DISTANCE = "long-distance"
 
 
 @enum.unique
@@ -112,10 +111,6 @@
     SHORT_HAUL = "short_haul"
     MEDIUM_HAUL = "medium_haul"
     LONG_HAUL = "long_haul"
-=======
-    
-    LOCAL = "local"
-    LONG_DISTANCE = "long-distance"
 
 
 @enum.unique
@@ -128,5 +123,4 @@
     FERRY = "ferry"
     TRAM = "tram"
     BICYCLE = "bicycle"
-    PEDELEC = "pedelec"
->>>>>>> 1278331c
+    PEDELEC = "pedelec"