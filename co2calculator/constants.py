--- conflicted
+++ resolved
@@ -98,10 +98,9 @@
 @enum.unique
 class BusTrainRange(str, enum.Enum):
     """Enum for bus and train ranges"""
-
-<<<<<<< HEAD
-    LOCAL = "Local"
-    LONG_DISTANCE = "Long-distance"
+    
+    LOCAL = "local"
+    LONG_DISTANCE = "long-distance"
 
 
 @enum.unique
@@ -114,8 +113,4 @@
     FERRY = "ferry"
     TRAM = "tram"
     BICYCLE = "bicycle"
-    PEDELEC = "pedelec"
-=======
-    LOCAL = "local"
-    LONG_DISTANCE = "long-distance"
->>>>>>> 7c0aca87
+    PEDELEC = "pedelec"