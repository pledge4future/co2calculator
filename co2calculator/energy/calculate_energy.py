"""Function collection to calculate energy type co2 emissions"""

from typing import Union, Tuple
from co2calculator.constants import Unit
from co2calculator.data_handlers import ConversionFactors, EmissionFactors
from co2calculator.parameters import (
    ElectricityEmissionParameters,
    HeatingEmissionParameters,
)
from co2calculator._types import Kilogram

emission_factors = EmissionFactors()
conversion_factors = ConversionFactors()


def calc_co2_heating(
<<<<<<< HEAD
    consumption: float, options: Union[HeatingEmissionParameters, dict]
) -> Kilogram:
=======
    consumption: float, options: Union[HeatingParameters, dict]
) -> Tuple[float, float, HeatingParameters]:
>>>>>>> 41cc6058
    """Function to compute heating emissions

    :param consumption: energy consumption
    :param options: parameters for heating emissions calculation
    :type consumption: float
    :type options: HeatingParameters | dict
    :return co2e: total emissions of heating energy consumption (kg)
    :return co2e_factor: heating emission factor
    :return params: parameters for heating emissions calculation
    :rtype: Tuple
    """
    # Validate parameters
    if options is None:
        options = {}

    # emission_params = HeatingEmissionParameters(**options)
    # params = HeatingParameters(
    #    heating_emission_parameters=emission_params, unit=options["unit"]
    # )
    params = HeatingEmissionParameters.parse_obj(options)

    if params.unit is not Unit.KWH:
        # Get the conversion factor
        conversion_factor = conversion_factors.get(
            fuel_type=params.fuel_type, unit=params.unit
        )

        consumption_kwh = consumption * conversion_factor
        params.unit = Unit.KWH
    else:
        consumption_kwh = consumption

    # Get the co2 factor
    co2e_factor = emission_factors.get(params.dict())
    co2e = consumption_kwh * co2e_factor * params.own_share

    return co2e, co2e_factor, params


def calc_co2_electricity(
<<<<<<< HEAD
    consumption: float, options: Union[ElectricityEmissionParameters, dict]
) -> Kilogram:
=======
    consumption: float, options: Union[ElectricityParameters, dict]
) -> Tuple[float, float, ElectricityParameters]:
>>>>>>> 41cc6058
    """Function to compute electricity emissions

    :param consumption: energy consumption
    :param options: parameters for electricity emissions calculation
    :type consumption: float
    :type options: ElectricityParameters | dict
    :return co2e: total emissions of electricity energy consumption (kg)
    :return co2e_factor: electricity emission factor
    :return params: parameters for electricity emissions calculation
    :rtype: Tuple
    """

    # Validate parameters
    if options is None:
        options = {}

    # emission_params = ElectricityEmissionParameters(**options)
    # params = ElectricityParameters(electricity_emission_parameters=emission_params)
    params = ElectricityEmissionParameters.parse_obj(options)
    # Get the co2 factor
    co2e_factor = emission_factors.get(params.dict())

    co2e = consumption * co2e_factor * params.own_share
    return co2e, co2e_factor, params<|MERGE_RESOLUTION|>--- conflicted
+++ resolved
@@ -14,13 +14,8 @@
 
 
 def calc_co2_heating(
-<<<<<<< HEAD
     consumption: float, options: Union[HeatingEmissionParameters, dict]
-) -> Kilogram:
-=======
-    consumption: float, options: Union[HeatingParameters, dict]
-) -> Tuple[float, float, HeatingParameters]:
->>>>>>> 41cc6058
+) -> Tuple[Kilogram, float, HeatingParameters]:
     """Function to compute heating emissions
 
     :param consumption: energy consumption
@@ -61,13 +56,8 @@
 
 
 def calc_co2_electricity(
-<<<<<<< HEAD
     consumption: float, options: Union[ElectricityEmissionParameters, dict]
-) -> Kilogram:
-=======
-    consumption: float, options: Union[ElectricityParameters, dict]
-) -> Tuple[float, float, ElectricityParameters]:
->>>>>>> 41cc6058
+) -> Tuple[Kilogram, float, ElectricityParameters]:
     """Function to compute electricity emissions
 
     :param consumption: energy consumption
