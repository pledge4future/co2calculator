#!/usr/bin/env python
# -*- coding: utf-8 -*-

"""Functions for obtaining the distance between given addresses."""

import os
import warnings
from pathlib import Path
from typing import Tuple, Union, Optional

import numpy as np
import openrouteservice
from dotenv import load_dotenv
from openrouteservice.directions import directions
from openrouteservice.geocode import pelias_search, pelias_structured
from pydantic import BaseModel, ValidationError, Extra, confloat
from thefuzz import fuzz
from thefuzz import process

from ._types import Kilometer
from .constants import (
    TransportationMode,
    AddressType,
    CountryCode2,
    CountryCode3,
    CountryName,
    IataAirportCode,
    DetourCoefficient,
    DetourConstant,
    RangeCategory,
    RoutingProfile,
)
from .data_handlers import Airports, EUTrainStations
from .exceptions import InvalidSpatialInput

load_dotenv()  # take environment variables from .env.

# Load environment vars (TODO: Use pydantic.BaseSettings)
ORS_API_KEY = os.environ.get("ORS_API_KEY")
# TODO: check if key exists or is valid
script_path = str(Path(__file__).parent)


class StructuredLocation(BaseModel, extra=Extra.forbid):
    address: Optional[str]
    locality: str
    country: Optional[Union[CountryCode2, CountryCode3, CountryName]]
    region: Optional[str]
    county: Optional[str]
    borough: Optional[str]
    postalcode: Optional[str]
    neighbourhood: Optional[str]


class TrainStation(BaseModel, extra=Extra.forbid):
    station_name: str
    country: CountryCode2


class Airport(BaseModel, extra=Extra.forbid):
    iata_code: IataAirportCode


class DistanceRequest(BaseModel):
    transportation_mode: TransportationMode
    start: Union[StructuredLocation, TrainStation, Airport]
    destination: Union[StructuredLocation, TrainStation, Airport]


class Coordinate(BaseModel):
    lat: confloat(ge=-90, le=90)
    long: confloat(ge=-180, le=180)
    lat_rad: confloat(ge=-np.pi / 2, le=np.pi / 2) = None
    long_rad: confloat(ge=-np.pi, le=np.pi) = None

    def deg2rad(self):
        self.lat_rad = np.deg2rad(self.lat)
        self.long_rad = np.deg2rad(self.long)


def haversine(
    lat_start: float, long_start: float, lat_dest: float, long_dest: float
) -> Kilometer:
    """Function to compute the distance as the crow flies between given locations

    :param lat_start: latitude of start
    :param long_start: Longitude of start
    :param lat_dest: Latitude of destination
    :param long_dest: Longitude of destination
    :type lat_start: float
    :type long_start: float
    :type lat_dest: float
    :type long_dest: float
    :return: Distance
    :rtype: Kilometer
    """
    start = Coordinate(lat=lat_start, long=long_start)
    dest = Coordinate(lat=lat_dest, long=long_dest)

    # convert angles from degree to radians
    start.deg2rad()
    dest.deg2rad()

    # compute zeta
    a = (
        np.sin((dest.lat_rad - start.lat_rad) / 2) ** 2
        + np.cos(start.lat_rad)
        * np.cos(dest.lat_rad)
        * np.sin((dest.long_rad - start.long_rad) / 2) ** 2
    )
    c = 2 * np.arcsin(np.sqrt(a))
    r = 6371

    return c * r


def geocoding_airport_pelias(
    iata: IataAirportCode,
) -> Tuple[str, Tuple[float, float], str]:
    """Function to obtain the coordinates of an airport by the IATA code

    :param iata: IATA airport code
    :type iata: str
    :return: name, coordinates and country of the found airport
    :rtype: Tuple[str, Tuple[float, float], str]
    """
    clnt = openrouteservice.Client(key=ORS_API_KEY)

    call = pelias_search(clnt, f"{iata} Airport")

    for feature in call["features"]:
        try:
            if feature["properties"]["addendum"]["osm"]["iata"] == iata:
                name = feature["properties"]["name"]
                geom = feature["geometry"]["coordinates"]
                country = feature["properties"]["country_a"]
                break
        except KeyError:
            # unfortunately, not all osm tags are available with geocoding, so osm entries might not be found and filter
            # for "aerodrome" tag not possible (could be done with ORS maybe?)
            if (feature["properties"]["confidence"] == 1) & (
                feature["properties"]["match_type"] == "exact"
            ):
                name = feature["properties"]["name"]
                geom = feature["geometry"]["coordinates"]
                country = feature["properties"]["country_a"]
                break

    return name, geom, country


def geocoding_airport(iata: IataAirportCode) -> Tuple[str, Tuple[float, float], str]:
    """Function to obtain the coordinates of an airport by the IATA code

    :param iata: IATA airport code
    :type iata: str
    :return: name, coordinates and country of the found airport
    :rtype: Tuple[str, Tuple[float, float], str]
    """
    df_airports = Airports().airports

    airport = Airport(iata_code=iata)
    name, lat, lon, country = (
        df_airports[df_airports.iata_code == airport.iata_code][
            ["name", "latitude_deg", "longitude_deg", "iso_country"]
        ]
        .values.flatten()
        .tolist()
    )
    # coords is a string - convert to list of floats
    coords = [lon, lat]

    return name, coords, country


def geocoding(address):
    """Function to obtain coordinates for a given address

    :param address: Location/Address to be searched
            user should give address in the form:
            <address>, <locality>, <country>
            e.g. Hauptbahnhof, Heidelberg, Germany
            e.g. Im Neuenheimer Feld 348, Heidelberg, Germany
            e.g. Heidelberg, Germany
    :return: Name, country and coordinates of the found location
    """

    clnt = openrouteservice.Client(key=ORS_API_KEY)

    call = pelias_search(clnt, address)
    for feature in call["features"]:
        name = feature["properties"]["name"]
        country = feature["properties"]["country"]
        coords = feature["geometry"]["coordinates"]
        break

    return name, country, coords


def geocoding_structured(loc_dict):
    """Function to obtain coordinates for a given address

    :param loc_dict: dictionary describing the location.

    .. code-block:: none

     The dictionary can have the keys:
        country:        highest-level administrative divisions supported in a search.

                        Full country name or two-/three-letter abbreviations supported
                        e.g., Germany / "DE" / "DEU"

        region:         first-level administrative divisions within countries, analogous to states and provinces
                        in the US and Canada
                        e.g., Delaware, Ontario, Ardennes, Baden-Württemberg

        county:         administrative divisions between localities and regions
                        e.g., Alb-Donau-Kreis

        locality:       equivalent to what are commonly referred to as cities
                        e.g., Bangkok, Caracas

        borough:        mostly known in the context of NY, may exist in other cities like Mexico City
                        e.g. Manhattan in NY, Iztapalapa in Mexico City

        postalcode:     postal code; !! Not working in many countries !!

        address:        street name, optionally also house number

        neighbourhood:  vernacular geographic entities that may not necessarily be official administrative
                        divisions but are important nonetheless
                        e.g. Notting Hill in London, Le Marais in Paris

    :return: Name, country and coordinates of the found location
    """

    clnt = openrouteservice.Client(key=ORS_API_KEY)

    location = StructuredLocation(**loc_dict)

    call = pelias_structured(clnt, **location.dict())
    n_results = len(call["features"])
    res = call["features"]
    assert n_results != 0, "No places found with these search parameters"
    if n_results == 0:
        raise Exception("No places found with these search parameters")

    # TODO: Validate response with a pydantic.BaseModel (`PeliasStructuredResponse`)
    # TODO: Unpack required data from response with a pydantic.BaseModel which we use internally
    # as Point of Interest (or similar, e.g., `PointOfInterest`)
    for feature in res:
        name = feature["properties"]["name"]
        country = feature["properties"]["country"]
        coords = feature["geometry"]["coordinates"]
        layer = feature["properties"]["layer"]
        if "locality" in loc_dict.keys() and "address" in loc_dict.keys():
            if (
                layer != "address" and layer != "locality" and layer != "street"
            ) and n_results > 1:
                warnings.warn(
                    f"Data type not matching search ({layer} instead of address or locality. Skipping {name}, {coords}",
                    stacklevel=2,
                )
                continue
        confidence = feature["properties"]["confidence"]
        if confidence < 0.8:
            warnings.warn(
                f"Low confidence: {confidence:.1f} for result {name}, {coords}",
                stacklevel=2,
            )
        break
    print(
        f"{n_results} location(s) found. Using this result: {name}, {country} (data type: {layer})"
    )
    print("Coords: ", coords)

    # todo: check if to return res or not!
    return name, country, coords, res


def geocoding_train_stations(loc_dict):
    """Function to obtain coordinates for a given train station

    :param loc_dict: dictionary describing the location.

    .. code-block:: none

     The dictionary can have the keys:

        country:        highest-level administrative divisions supported in a search.
                        Only two-letter abbreviations supported
                        e.g., 'DE'

        station_name:   Name of the train station
                        e.g., 'Heidelberg Hbf'

    :return: Name, country and coordinates of the found location
    """
    eu_train_stations = EUTrainStations().stations
    station = TrainStation(**loc_dict)

    country_code = station.country
    countries_eu = eu_train_stations["country"].unique()

    if country_code not in countries_eu:
        warnings.warn(
            "The provided country is not within Europe. "
            "Please provide the address of the station instead of the station name for accurate results.",
            stacklevel=2,
        )

    # filter stations by country
    stations_in_country = eu_train_stations[
        eu_train_stations["country"] == country_code
    ]

    # use thefuzz to find best match
    choices = stations_in_country["slug"].values
    res_station_slug, score = process.extractOne(
        station.station_name, choices, scorer=fuzz.partial_ratio
    )
    res_station = stations_in_country[stations_in_country["slug"] == res_station_slug]
    res_country, res_station_name = res_station[["country", "name"]].values[0]

    coords = (res_station.iloc[0]["longitude"], res_station.iloc[0]["latitude"])

    return res_station_name, res_country, coords


def get_route(coords: list, profile: RoutingProfile = None) -> Kilometer:
    """Obtain the distance of a route between given waypoints using a given profile
    todo: check if coords may also be a tuple/array etc.

    :param coords: list of [lat,long] coordinates
    :param profile: driving-car, cycling-regular
    :type coords: list
    :type profile: str
    :return: distance of the route
    :rtype: Kilometer
    """
    clnt = openrouteservice.Client(key=ORS_API_KEY)

    # profile may be: driving-car, cycling-regular
    if profile not in [RoutingProfile.CAR, RoutingProfile.CYCLING] or profile is None:
        profile = RoutingProfile.CAR
        warnings.warn(
            f"Warning! Specified profile not available or no profile passed.\n"
            f"Profile set to '{profile}' by default.",
            stacklevel=2,
        )
    route = directions(clnt, coords, profile=profile)
    dist = (
        route["routes"][0]["summary"]["distance"] / 1000
    )  # divide by 1000, as we're working with distances in km

    return dist


def get_route_ferry(
    coords: list, profile: RoutingProfile = None
) -> Tuple[Kilometer, Kilometer]:
    """Obtain the distance of a ferry route (and the total trip distance) between given waypoints
    todo: check if coords may also be a tuple/array etc.

    :param coords: list of [lat,long] coordinates
    :param profile: driving-car, foot-walking
    :type coords: list
    :type profile: str
    :return: distance of the ferry crossing, total distance
    :rtype: Kilometer, Kilometer
    """
    # profile may be: driving-car, walking
    clnt = openrouteservice.Client(key=ORS_API_KEY)

    if profile not in [RoutingProfile.WALK, RoutingProfile.CAR] or profile is None:
        profile = RoutingProfile.WALK
        warnings.warn(
            f"Warning! Specified profile not available or no profile passed.\n"
            f"Profile set to '{profile}' by default.",
            stacklevel=2,
        )
    res = directions(clnt, coords, profile=profile, extra_info=["waytype"])
    """waytypes = {0: "Unknown",
                1: "State Road",
                2: "Road",
                3: "Street",
                4: "Path",
                5: "Track",
                6: "Cycleway",
                7: "Footway",
                8: "Steps",
                9: "Ferry",
                10: "Construction"}"""
    dist_per_waytype = res["routes"][0]["extras"]["waytypes"]["summary"]
    try:
        dist_ferry = [d["distance"] for d in dist_per_waytype if d["value"] == 9.0][
            0
        ] / 1000
    except IndexError:
        # todo: raise Error
        raise InvalidSpatialInput(
            "The generated route does not contain any ferry crossing. Are you sure about the waypoints?"
        )
        dist_ferry = 0.0
    total_dist = (
        res["routes"][0]["summary"]["distance"] / 1000
    )  # divide by 1000, as we're working with distances in km

    if (dist_ferry + 100) < total_dist and dist_ferry != 0.0:
        warnings.warn(
            """
            "Total distance is much larger than ferry crossing.
            Your ferry route might not be contained in the database.
            If you are sure you entered the correct addresses of the ferry ports, consider entering
            the approximate ferry trip distance directly instead of the port addresses.
            """,
            UserWarning,
            stacklevel=2,
        )

    return dist_ferry, total_dist


def _apply_detour(
    distance: Kilometer, transportation_mode: TransportationMode
) -> Kilometer:
    """Function to apply specific detour parameters to a distance as the crow flies

    :param distance: Distance as the crow flies between location of departure and destination of a trip
    :param transportation_mode: Mode of transport used in the trip
    :type distance: Kilometer
    :type transportation_mode: str
    :return: Distance accounted for detour
    :rtype: Kilometer
    """
    try:
        detour_coefficient = DetourCoefficient[transportation_mode.upper()]
        detour_constant = DetourConstant[transportation_mode.upper()]
    except KeyError:
        detour_coefficient = 1.0
        detour_constant = 0.0
        warnings.warn(
            f"""
        No detour coefficient or constant available for this transportation mode.
        Detour parameters are available for the following transportation modes:
        {list(DetourCoefficient)}
        Using detour_coefficient = {detour_coefficient} and detour_constant = {detour_constant}.
        """,
            stacklevel=2,
        )
    distance_with_detour = detour_coefficient * distance + detour_constant

    return distance_with_detour


def range_categories(distance: Kilometer) -> Tuple[RangeCategory, str]:
    """Function to categorize a trip according to the travelled distance

    :param distance: Distance travelled in km
    :type distance: Kilometer
    :return: Range category of the trip [very short haul, short haul, medium haul, long haul]
             Range description (i.e., what range of distances does to category correspond to)
    :rtype: tuple[RangeCategory, str]
    """
    if distance < 0:
        raise ValueError("Distance must not be negative!")
    elif distance <= 500:
        range_cat = RangeCategory.VERY_SHORT_HAUL
        range_description = "below 500 km"
    elif distance <= 1500:
        range_cat = RangeCategory.SHORT_HAUL
        range_description = "500 to 1500 km"
    elif distance <= 4000:
        range_cat = RangeCategory.MEDIUM_HAUL
        range_description = "1500 to 4000 km"
    else:
        range_cat = RangeCategory.LONG_HAUL
        range_description = "above 4000 km"

    return range_cat, range_description


def create_distance_request(
    start: dict,
    destination: dict,
    transportation_mode: TransportationMode,
) -> DistanceRequest:
    """Transform and validate the user input into a proper model for distance calculations

    Raises:
    - InvalidSpatialInput for validation error
    - InvalidSpatialInput for unknown transportation_mode
    :param start: Start of the trip
    :param destination: Destination of the trip
    :param transportation_mode: Mode of transport used in the trip
    :type start: Union[str, dict]
    :type destination: Union[str, dict]
    :type transportation_mode: TransportationMode
    :return: Request for distance calculation between two locations for a given transportation mode
    :rtype: DistanceRequest
    """

    # Validate the spatial data wrt. the mode of transportation
    # And creates a DistanceRequest object containing either StructuredLocation,
    # TrainStation or Airport objects based on the user input address_type
    # for start and destination, if nothing is given assume StructuredLocation

    try:
        locations = [None, None]
        for i, o in enumerate([start, destination]):
            if isinstance(o, dict):
                if "address_type" in o:
                    if o["address_type"] == AddressType.ADDRESS:
                        del o["address_type"]
                        locations[i] = StructuredLocation(**o)
                    elif o["address_type"] == AddressType.TRAINSTATION:
                        del o["address_type"]
                        locations[i] = TrainStation(**o)
                    elif o["address_type"] == AddressType.AIRPORT:
                        del o["address_type"]
                        locations[i] = Airport(iata_code=o["IATA"])
                    else:
                        raise InvalidSpatialInput(
                            f"unknown address type: '{o['address_type']}'"
                        )
                else:
<<<<<<< HEAD
                    # print(
                    #    "No address type provided: ('address', 'trainstation' ,'airport'), assume address"
                    # )
=======
                    print(
                        "No address type provided: ('address', 'trainstation' ,'airport'), assume address"
                    )
>>>>>>> 56e43541
                    locations[i] = StructuredLocation(**o)
            elif isinstance(o, str):
                locations[i] = StructuredLocation(locality=o)
            else:
                raise InvalidSpatialInput(
                    f"start and destination must be either dict or string, not {type(o)}"
                )

        return DistanceRequest(
            transportation_mode=transportation_mode,
            start=locations[0],
            destination=locations[1],
        )

    except ValidationError as e:
        raise InvalidSpatialInput(e)


def get_distance(
    request: DistanceRequest,
) -> tuple[Kilometer, list[tuple[float, float]]]:
    """Get the distance between start and destination

    Raises:
    - InvalidSpatialInput if start and stop are malformed or None
    :param request: Request for distance calculation between two locations for a given transportation mode
    :type request: DistanceRequest
    :return: Distance
    :rtype: Kilometer
    """

    # Calculate cords
    coords = []
    # StructuredLocation, TrainStation, Airport based on the object class of
    # start and destination in the request
    for loc in [request.start, request.destination]:
        if isinstance(loc, StructuredLocation):
            _, _, loc_coords, _ = geocoding_structured(loc.dict())
        elif isinstance(loc, TrainStation):
            _, _, loc_coords = geocoding_train_stations(loc.dict())
        elif isinstance(loc, Airport):
            _, loc_coords, _ = geocoding_airport(loc.iata_code)
        else:
            raise Exception("Address Type not valid")
        coords.append(loc_coords)

    # TODO: Do we want to calculate the distance for bicycles and pedelecs same like for cars?
    if request.transportation_mode in [
        TransportationMode.CAR,
        TransportationMode.MOTORBIKE,
        TransportationMode.PEDELEC,
        TransportationMode.BICYCLE,
    ]:
<<<<<<< HEAD
        return get_route(coords, RoutingProfile.CAR), coords
=======
        return get_route(coords, RoutingProfile.CAR)
>>>>>>> 56e43541

    elif request.transportation_mode in [
        TransportationMode.TRAIN,
        TransportationMode.TRAM,
        TransportationMode.BUS,
        TransportationMode.PLANE,
    ]:

        distance = 0
        # This could also be used for longer lists of cords (with via)
        for i in range(len(coords) - 1):
            # compute great circle distance between locations
            distance += haversine(
                coords[i][1], coords[i][0], coords[i + 1][1], coords[i + 1][0]
            )
<<<<<<< HEAD
        return _apply_detour(distance, request.transportation_mode), coords
=======
        return _apply_detour(distance, request.transportation_mode)
>>>>>>> 56e43541

    if request.transportation_mode == TransportationMode.FERRY:
        # hardcoding not ideal, profile should be determined based on specified "seating type"
        distance, distance_total = get_route_ferry(coords, profile=RoutingProfile.WALK)

        # if "seating" is "Car passenger", the remaining distance should be calculated as car trip ...
        # TODO: implement this
        # remaining_distance = distance - distance_total
<<<<<<< HEAD
        return distance, coords
=======
        return distance
>>>>>>> 56e43541
<|MERGE_RESOLUTION|>--- conflicted
+++ resolved
@@ -401,7 +401,6 @@
         raise InvalidSpatialInput(
             "The generated route does not contain any ferry crossing. Are you sure about the waypoints?"
         )
-        dist_ferry = 0.0
     total_dist = (
         res["routes"][0]["summary"]["distance"] / 1000
     )  # divide by 1000, as we're working with distances in km
@@ -481,8 +480,8 @@
 
 
 def create_distance_request(
-    start: dict,
-    destination: dict,
+    start: str | dict,
+    destination: str | dict,
     transportation_mode: TransportationMode,
 ) -> DistanceRequest:
     """Transform and validate the user input into a proper model for distance calculations
@@ -524,15 +523,9 @@
                             f"unknown address type: '{o['address_type']}'"
                         )
                 else:
-<<<<<<< HEAD
                     # print(
                     #    "No address type provided: ('address', 'trainstation' ,'airport'), assume address"
                     # )
-=======
-                    print(
-                        "No address type provided: ('address', 'trainstation' ,'airport'), assume address"
-                    )
->>>>>>> 56e43541
                     locations[i] = StructuredLocation(**o)
             elif isinstance(o, str):
                 locations[i] = StructuredLocation(locality=o)
@@ -586,11 +579,7 @@
         TransportationMode.PEDELEC,
         TransportationMode.BICYCLE,
     ]:
-<<<<<<< HEAD
         return get_route(coords, RoutingProfile.CAR), coords
-=======
-        return get_route(coords, RoutingProfile.CAR)
->>>>>>> 56e43541
 
     elif request.transportation_mode in [
         TransportationMode.TRAIN,
@@ -606,11 +595,7 @@
             distance += haversine(
                 coords[i][1], coords[i][0], coords[i + 1][1], coords[i + 1][0]
             )
-<<<<<<< HEAD
         return _apply_detour(distance, request.transportation_mode), coords
-=======
-        return _apply_detour(distance, request.transportation_mode)
->>>>>>> 56e43541
 
     if request.transportation_mode == TransportationMode.FERRY:
         # hardcoding not ideal, profile should be determined based on specified "seating type"
@@ -618,9 +603,5 @@
 
         # if "seating" is "Car passenger", the remaining distance should be calculated as car trip ...
         # TODO: implement this
-        # remaining_distance = distance - distance_total
-<<<<<<< HEAD
-        return distance, coords
-=======
-        return distance
->>>>>>> 56e43541
+        remaining_distance = distance - distance_total
+        return distance