#!/usr/bin/env python
# -*- coding: utf-8 -*-

"""Functions for obtaining the distance between given addresses."""

import os
import warnings
from pathlib import Path
from typing import Tuple, Union, Optional

import numpy as np
import openrouteservice
import pandas as pd
import pydantic
from dotenv import load_dotenv
from openrouteservice.directions import directions
from openrouteservice.geocode import pelias_search, pelias_structured
from pydantic import BaseModel, ValidationError, Extra, confloat
from thefuzz import fuzz
from thefuzz import process
from iso3166 import countries

from ._types import Kilometer
<<<<<<< HEAD
from .constants import CountryCode2, CountryCode3, CountryName
from .enums import TransportationMode
=======
from .constants import (
    TransportationMode,
    CountryCode2,
    CountryCode3,
    CountryName,
    IataAirportCode,
    DF_AIRPORTS,
    DetourCoefficient,
    DetourConstant,
    RangeCategory,
)
>>>>>>> c25b8503

load_dotenv()  # take environment variables from .env.

# Load environment vars (TODO: Use pydantic.BaseSettings)
ORS_API_KEY = os.environ.get("ORS_API_KEY")

script_path = str(Path(__file__).parent)


class StructuredLocation(BaseModel, extra=Extra.ignore):
    address: Optional[str]
    locality: str
    country: Union[CountryCode2, CountryCode3, CountryName]
    region: Optional[str]
    county: Optional[str]
    borough: Optional[str]
    postalcode: Optional[str]
    neighbourhood: Optional[str]


class TrainStation(BaseModel, extra=Extra.ignore):
    station_name: str
    country_code: CountryCode2 = None
    country: CountryName = None

    @pydantic.root_validator(pre=False)
    def get_country_code(cls, values):
        if values["country_code"] is None:
            try:
                values["country_code"] = countries.get(values["country"]).alpha2
            except KeyError as e:
                raise ValueError(f"Invalid country: {values['country']}.")
        return values


class Airport(BaseModel):
    iata_code: IataAirportCode


class DistanceRequest(BaseModel):
    transportation_mode: TransportationMode
    start: Union[StructuredLocation, TrainStation, Airport]
    destination: Union[StructuredLocation, TrainStation, Airport]


class Coordinate(BaseModel):
    lat: confloat(ge=-90, le=90)
    long: confloat(ge=-180, le=180)
    lat_rad: confloat(ge=-np.pi / 2, le=np.pi / 2) = None
    long_rad: confloat(ge=-np.pi, le=np.pi) = None

    def deg2rad(self):
        self.lat_rad = np.deg2rad(self.lat)
        self.long_rad = np.deg2rad(self.long)


# Module's exceptions
class InvalidSpatialInput(Exception):
    """Raised when consumer inputs invalid spatial information"""


def haversine(
    lat_start: float, long_start: float, lat_dest: float, long_dest: float
) -> Kilometer:
    """Function to compute the distance as the crow flies between given locations

    :param lat_start: latitude of start
    :param long_start: Longitude of start
    :param lat_dest: Latitude of destination
    :param long_dest: Longitude of destination
    :type lat_start: float
    :type long_start: float
    :type lat_dest: float
    :type long_dest: float
    :return: Distance
    :rtype: Kilometer
    """
    start = Coordinate(lat=lat_start, long=long_start)
    dest = Coordinate(lat=lat_dest, long=long_dest)

    # convert angles from degree to radians
    start.deg2rad()
    dest.deg2rad()

    # compute zeta
    a = (
        np.sin((dest.lat_rad - start.lat_rad) / 2) ** 2
        + np.cos(start.lat_rad)
        * np.cos(dest.lat_rad)
        * np.sin((dest.long_rad - start.long_rad) / 2) ** 2
    )
    c = 2 * np.arcsin(np.sqrt(a))
    r = 6371

    return c * r


def geocoding_airport_pelias(iata: str) -> Tuple[str, Tuple[float, float], str]:
    """Function to obtain the coordinates of an airport by the IATA code

    :param iata: IATA airport code
    :type iata: str
    :return: name, coordinates and country of the found airport
    :rtype: Tuple[str, Tuple[float, float], str]
    """
    clnt = openrouteservice.Client(key=ORS_API_KEY)

    call = pelias_search(clnt, f"{iata} Airport")

    for feature in call["features"]:
        try:
            if feature["properties"]["addendum"]["osm"]["iata"] == iata:
                name = feature["properties"]["name"]
                geom = feature["geometry"]["coordinates"]
                country = feature["properties"]["country_a"]
                break
        except KeyError:
            # unfortunately, not all osm tags are available with geocoding, so osm entries might not be found and filter
            # for "aerodrome" tag not possible (could be done with ORS maybe?)
            if (feature["properties"]["confidence"] == 1) & (
                feature["properties"]["match_type"] == "exact"
            ):
                name = feature["properties"]["name"]
                geom = feature["geometry"]["coordinates"]
                country = feature["properties"]["country_a"]
                break

    return name, geom, country


def geocoding_airport(iata) -> Tuple[str, Tuple[float, float], str]:
    """Function to obtain the coordinates of an airport by the IATA code

    :param iata: IATA airport code
    :type iata: str
    :return: name, coordinates and country of the found airport
    :rtype: Tuple[str, Tuple[float, float], str]
    """

    airport = Airport(iata_code=iata)
    name, lat, lon, country = (
        DF_AIRPORTS[DF_AIRPORTS.iata_code == airport.iata_code][
            ["name", "latitude_deg", "longitude_deg", "iso_country"]
        ]
        .values.flatten()
        .tolist()
    )
    # coords is a string - convert to list of floats
    coords = [lon, lat]

    return name, coords, country


def geocoding(address):
    """Function to obtain coordinates for a given address

    :param address: Location/Address to be searched
            user should give address in the form:
            <address>, <locality>, <country>
            e.g. Hauptbahnhof, Heidelberg, Germany
            e.g. Im Neuenheimer Feld 348, Heidelberg, Germany
            e.g. Heidelberg, Germany
    :return: Name, country and coordinates of the found location
    """

    clnt = openrouteservice.Client(key=ORS_API_KEY)

    call = pelias_search(clnt, address)
    for feature in call["features"]:
        name = feature["properties"]["name"]
        country = feature["properties"]["country"]
        coords = feature["geometry"]["coordinates"]
        break

    return name, country, coords


def geocoding_structured(loc_dict):
    """Function to obtain coordinates for a given address

    :param loc_dict: dictionary describing the location.

    .. code-block:: none

     The dictionary can have the keys:
        country:        highest-level administrative divisions supported in a search.

                        Full country name or two-/three-letter abbreviations supported
                        e.g., Germany / "DE" / "DEU"

        region:         first-level administrative divisions within countries, analogous to states and provinces
                        in the US and Canada
                        e.g., Delaware, Ontario, Ardennes, Baden-Württemberg

        county:         administrative divisions between localities and regions
                        e.g., Alb-Donau-Kreis

        locality:       equivalent to what are commonly referred to as cities
                        e.g., Bangkok, Caracas

        borough:        mostly known in the context of NY, may exist in other cities like Mexico City
                        e.g. Manhattan in NY, Iztapalapa in Mexico City

        postalcode:     postal code; !! Not working in many countries !!

        address:        street name, optionally also house number

        neighbourhood:  vernacular geographic entities that may not necessarily be official administrative
                        divisions but are important nonetheless
                        e.g. Notting Hill in London, Le Marais in Paris

    :return: Name, country and coordinates of the found location
    """

    clnt = openrouteservice.Client(key=ORS_API_KEY)

    location = StructuredLocation(**loc_dict)

    call = pelias_structured(clnt, **location.dict())
    n_results = len(call["features"])
    res = call["features"]
    assert n_results != 0, "No places found with these search parameters"
    if n_results == 0:
        raise Exception("No places found with these search parameters")

    # TODO: Validate response with a pydantic.BaseModel (`PeliasStructuredResponse`)
    # TODO: Unpack required data from response with a pydantic.BaseModel which we use internally
    # as Point of Interest (or similar, e.g., `PointOfInterest`)
    for feature in res:
        name = feature["properties"]["name"]
        country = feature["properties"]["country"]
        coords = feature["geometry"]["coordinates"]
        layer = feature["properties"]["layer"]
        if "locality" in loc_dict.keys() and "address" in loc_dict.keys():
            if (
                layer != "address" and layer != "locality" and layer != "street"
            ) and n_results > 1:
                print(
                    f"Data type not matching search ({layer} instead of address or locality. Skipping {name}, {coords}"
                )
                continue
        confidence = feature["properties"]["confidence"]
        if confidence < 0.8:
            warnings.warn(
                f"Low confidence: {confidence:.1f} for result {name}, {coords}"
            )
        break
    print(
        f"{n_results} location(s) found. Using this result: {name}, {country} (data type: {layer})"
    )
    print("Coords: ", coords)

    # todo: check if to return res or not!
    return name, country, coords, res


def geocoding_train_stations(loc_dict):
    """Function to obtain coordinates for a given train station

    :param loc_dict: dictionary describing the location.

    .. code-block:: none

     The dictionary can have the keys:

        country:        highest-level administrative divisions supported in a search.
                        Only two-letter abbreviations supported
                        e.g., 'DE'

        station_name:   Name of the train station
                        e.g., 'Heidelberg Hbf'

    :return: Name, country and coordinates of the found location
    """
    station = TrainStation(**loc_dict)

    stations_df = pd.read_csv(
        f"{script_path}/../data/stations/stations.csv",
        sep=";",
        low_memory=False,
        usecols=[0, 1, 2, 3, 4, 5, 6, 7, 8, 9, 10, 11, 12, 13, 14],
    )
    # remove stations with no coordinates
    stations_df.dropna(subset=["latitude", "longitude"], inplace=True)
    countries_eu = stations_df["country"].unique()
    country_code = station.country_code
    if country_code not in countries_eu:
        warnings.warn(
            "The provided country is not within Europe. "
            "Please provide the address of the station instead of the station name for accurate results."
        )

    # filter stations by country
    stations_in_country_df = stations_df[stations_df["country"] == country_code]

    # use thefuzz to find best match
    choices = stations_in_country_df["slug"].values
    res_station_slug, score = process.extractOne(
        station.station_name, choices, scorer=fuzz.partial_ratio
    )
    res_station = stations_in_country_df[
        stations_in_country_df["slug"] == res_station_slug
    ]
    res_country, res_station_name = res_station[["country", "name"]].values[0]

    coords = (res_station.iloc[0]["latitude"], res_station.iloc[0]["longitude"])

    return res_station_name, res_country, coords


def get_route(coords: list, profile: str = None) -> Kilometer:
    """Obtain the distance of a route between given waypoints using a given profile
    todo: check if coords may also be a tuple/array etc.

    :param list coords: list of [lat,long] coordinates
    :param str profile: driving-car, cycling-regular
    :return: distance of the route
    :rtype: Kilometer
    """
    # profile may be: driving-car, cycling-regular
    clnt = openrouteservice.Client(key=ORS_API_KEY)

    allowed_profiles = ["driving-car", "cycling-regular"]
    if profile not in allowed_profiles or profile is None:
        profile = "driving-car"
        warnings.warn(
            f"Warning! Specified profile not available or no profile passed.\n"
            f"Profile set to '{profile}' by default."
        )
    route = directions(clnt, coords, profile=profile)
    dist = (
        route["routes"][0]["summary"]["distance"] / 1000
    )  # divide my 1000, as we're working with distances in km

    return dist


def _apply_detour(distance: Kilometer, transportation_mode: str) -> Kilometer:
    """
    Function to apply specific detour parameters to a distance as the crow flies
    :param distance: Distance as the crow flies between location of departure and destination of a trip
    :param transportation_mode: Mode of transport used in the trip
    :type distance: Kilometer
    :type transportation_mode: str
    :return: Distance accounted for detour
    :rtype: Kilometer
    """
    try:
        detour_coefficient = DetourCoefficient[transportation_mode.upper()]
        detour_constant = DetourConstant[transportation_mode.upper()]
    except KeyError:
        detour_coefficient = 1.0
        detour_constant = 0.0
        warnings.warn(
            f"""
        No detour coefficient or constant available for this transportation mode.
        Detour parameters are available for the following transportation modes:
        {[mode for mode in DetourCoefficient]}
        Using detour_coefficient = {detour_coefficient} and detour_constant = {detour_constant}.
        """
        )
    distance_with_detour = detour_coefficient * distance + detour_constant

    return distance_with_detour


def range_categories(distance: Kilometer) -> Tuple[RangeCategory, str]:
    """Function to categorize a trip according to the travelled distance

    :param distance: Distance travelled in km
    :type distance: Kilometer
    :return: Range category of the trip [very short haul, short haul, medium haul, long haul]
             Range description (i.e., what range of distances does to category correspond to)
    :rtype: tuple[RangeCategory, str]
    """
    if distance < 0:
        raise ValueError("Distance must not be negative!")
    elif distance <= 500:
        range_cat = RangeCategory.VERY_SHORT_HAUL
        range_description = "below 500 km"
    elif distance <= 1500:
        range_cat = RangeCategory.SHORT_HAUL
        range_description = "500 to 1500 km"
    elif distance <= 4000:
        range_cat = RangeCategory.MEDIUM_HAUL
        range_description = "1500 to 4000 km"
    else:
        range_cat = RangeCategory.LONG_HAUL
        range_description = "above 4000 km"

    return range_cat, range_description


def create_distance_request(
    start: Union[str, dict],
    destination: Union[str, dict],
    transportation_mode: TransportationMode,
) -> DistanceRequest:
    """Transform and validate the user input into a proper model for distance calculations

    Raises:
        - InvalidSpatialInput for validation error
        - InvalidSpatialInput for unknown transportation_mode
    """

    # Validate the spatial data wrt. the mode of transportation
    # NOTE: Since `start` and `destination` are different depending on the `transportation_mode`,
    # we map the respective models to the mode of transportation.
    # NOTE: Eventually the user of co2calculator should use the models right away (improve their
    # structure in that iteration too!).

    try:
        if transportation_mode in [
            TransportationMode.Car,
            TransportationMode.Motorbike,
            TransportationMode.Bus,
            TransportationMode.Ferry,
        ]:
            return DistanceRequest(
                transportation_mode=transportation_mode,
                start=StructuredLocation(**start),
                destination=StructuredLocation(**destination),
            )

        if transportation_mode in [TransportationMode.Train]:
            return DistanceRequest(
                transportation_mode=transportation_mode,
                start=StructuredLocation(**start),
                destination=StructuredLocation(**destination),
            )

        if transportation_mode in [TransportationMode.Plane]:
            return DistanceRequest(
                transportation_mode=transportation_mode,
                start=StructuredLocation(**start),
                destination=StructuredLocation(**destination),
            )

    except ValidationError as e:
        #raise InvalidSpatialInput(e)
        raise InvalidSpatialInput(f"unknown transportation_mode: '{transportation_mode}'")


def get_distance(request: DistanceRequest) -> Kilometer:
    """Get the distance between start and destination

    Raises:
    - InvalidSpatialInput if start and stop are malformed or None
    :param request: Request for distance calculation between two locations for a given transportation mode
    :type request: DistanceRequest
    :return: Distance
    :rtype: Kilometer
    """

    detour_map = {
        TransportationMode.Car: False,
        TransportationMode.Motorbike: False,
        TransportationMode.Bus: True,
        TransportationMode.Train: True,
        TransportationMode.Plane: True,
        TransportationMode.Ferry: True,
    }

    if request.transportation_mode in [
        TransportationMode.Car,
        TransportationMode.Motorbike,
    ]:
        coords = []
        for loc in [request.start, request.destination]:
            _, _, loc_coords, _ = geocoding_structured(loc.dict())
            coords.append(loc_coords)
        return get_route(coords, "driving-car")

    if request.transportation_mode == TransportationMode.Bus:
        # Same as car (StructuredLocation)
        # TODO: Validate with BaseModel
        # TODO: Question: Why are we not calculating the bus trip like `driving-car` routes?

        distance = 0
        coords = []
        for loc in [request.start, request.destination]:
            _, _, loc_coords, _ = geocoding_structured(loc.dict())
            coords.append(loc_coords)
        for i in range(0, len(coords) - 1):
            distance += haversine(
                coords[i][1], coords[i][0], coords[i + 1][1], coords[i + 1][0]
            )
        return _apply_detour(distance, request.transportation_mode)

    if request.transportation_mode == TransportationMode.Train:

        distance = 0
        coords = []

        for loc in [request.start, request.destination]:
            try:
            #    _, _, loc_coords = geocoding_train_stations(loc.dict())
            #except RuntimeWarning:
                _, _, loc_coords, _ = geocoding_structured(loc.dict())
            except ValueError:
                _, _, loc_coords, _ = geocoding_structured(loc.dict())
            coords.append(loc_coords)

        for i in range(len(coords) - 1):
            # compute great circle distance between locations
            distance += haversine(
                coords[i][1], coords[i][0], coords[i + 1][1], coords[i + 1][0]
            )
        return _apply_detour(distance, request.transportation_mode)

    if request.transportation_mode == TransportationMode.Plane:
        # Stops are IATA code of airports
        # TODO: Validate stops with BaseModel

        #_, geom_start, _ = geocoding_airport(request.start.iata_code)
        #_, geom_dest, _ = geocoding_airport(request.destination.iata_code)
        _, _, geom_start, _ = geocoding_structured(request.start.dict())
        _, _, geom_dest, _ = geocoding_structured(request.destination.dict())

        distance = haversine(geom_start[1], geom_start[0], geom_dest[1], geom_dest[0])
        return _apply_detour(distance, request.transportation_mode)

    if request.transportation_mode == TransportationMode.Ferry:
        # todo: Do we have a way of checking if there even exists a ferry connection between the given cities (or if the
        #  cities even have a port?
        _, _, geom_start, _ = geocoding_structured(request.start.dict())
        _, _, geom_dest, _ = geocoding_structured(request.destination.dict())
        # compute great circle distance between ports
        distance = haversine(geom_start[1], geom_start[0], geom_dest[1], geom_dest[0])

        return _apply_detour(distance, request.transportation_mode)<|MERGE_RESOLUTION|>--- conflicted
+++ resolved
@@ -21,10 +21,7 @@
 from iso3166 import countries
 
 from ._types import Kilometer
-<<<<<<< HEAD
-from .constants import CountryCode2, CountryCode3, CountryName
 from .enums import TransportationMode
-=======
 from .constants import (
     TransportationMode,
     CountryCode2,
@@ -36,7 +33,6 @@
     DetourConstant,
     RangeCategory,
 )
->>>>>>> c25b8503
 
 load_dotenv()  # take environment variables from .env.
 
@@ -464,20 +460,21 @@
         if transportation_mode in [TransportationMode.Train]:
             return DistanceRequest(
                 transportation_mode=transportation_mode,
-                start=StructuredLocation(**start),
-                destination=StructuredLocation(**destination),
+                start=TrainStation(**start),
+                destination=TrainStation(**destination),
             )
 
         if transportation_mode in [TransportationMode.Plane]:
             return DistanceRequest(
                 transportation_mode=transportation_mode,
-                start=StructuredLocation(**start),
-                destination=StructuredLocation(**destination),
+                start=Airport(iata_code=start),
+                destination=Airport(iata_code=destination),
             )
 
     except ValidationError as e:
         #raise InvalidSpatialInput(e)
         raise InvalidSpatialInput(f"unknown transportation_mode: '{transportation_mode}'")
+    raise InvalidSpatialInput(f"unknown transportation_mode: '{transportation_mode}'")
 
 
 def get_distance(request: DistanceRequest) -> Kilometer:
@@ -533,8 +530,8 @@
 
         for loc in [request.start, request.destination]:
             try:
-            #    _, _, loc_coords = geocoding_train_stations(loc.dict())
-            #except RuntimeWarning:
+                _, _, loc_coords = geocoding_train_stations(loc.dict())
+            except RuntimeWarning:
                 _, _, loc_coords, _ = geocoding_structured(loc.dict())
             except ValueError:
                 _, _, loc_coords, _ = geocoding_structured(loc.dict())
@@ -551,10 +548,10 @@
         # Stops are IATA code of airports
         # TODO: Validate stops with BaseModel
 
-        #_, geom_start, _ = geocoding_airport(request.start.iata_code)
-        #_, geom_dest, _ = geocoding_airport(request.destination.iata_code)
-        _, _, geom_start, _ = geocoding_structured(request.start.dict())
-        _, _, geom_dest, _ = geocoding_structured(request.destination.dict())
+        _, geom_start, _ = geocoding_airport(request.start.iata_code)
+        _, geom_dest, _ = geocoding_airport(request.destination.iata_code)
+        #_, _, geom_start, _ = geocoding_structured(request.start.dict())
+        #_, _, geom_dest, _ = geocoding_structured(request.destination.dict())
 
         distance = haversine(geom_start[1], geom_start[0], geom_dest[1], geom_dest[0])
         return _apply_detour(distance, request.transportation_mode)
