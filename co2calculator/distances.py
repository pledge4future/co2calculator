#!/usr/bin/env python
# -*- coding: utf-8 -*-

"""Functions for obtaining the distance between given addresses."""

import os
import warnings
from pathlib import Path
from typing import Tuple, Union, Optional

import numpy as np
import openrouteservice
import pandas as pd
import pydantic
from dotenv import load_dotenv
from openrouteservice.directions import directions
from openrouteservice.geocode import pelias_search, pelias_structured
from pydantic import BaseModel, ValidationError, Extra, confloat
from thefuzz import fuzz
from thefuzz import process
from iso3166 import countries

from ._types import Kilometer
from .enums import TransportationMode
from .constants import (
    CountryCode2,
    CountryCode3,
    CountryName,
    IataAirportCode,
    DF_AIRPORTS,
    DetourCoefficient,
    DetourConstant,
    RangeCategory,
)

load_dotenv()  # take environment variables from .env.

# Load environment vars (TODO: Use pydantic.BaseSettings)
ORS_API_KEY = os.environ.get("ORS_API_KEY")

script_path = str(Path(__file__).parent)


class StructuredLocation(BaseModel, extra=Extra.ignore):
    address: Optional[str]
    locality: str
    country: Union[CountryCode2, CountryCode3, CountryName]
    region: Optional[str]
    county: Optional[str]
    borough: Optional[str]
    postalcode: Optional[str]
    neighbourhood: Optional[str]


class TrainStation(BaseModel, extra=Extra.ignore):
    station_name: str
    country_code: CountryCode2 = None
    country: CountryName = None

    @pydantic.root_validator(pre=False)
    def get_country_code(cls, values):
        if values["country_code"] is None:
            try:
                values["country_code"] = countries.get(values["country"]).alpha2
            except KeyError as e:
                raise ValueError(f"Invalid country: {values['country']}.")
        return values


class Airport(BaseModel):
    iata_code: IataAirportCode


class DistanceRequest(BaseModel):
    transportation_mode: TransportationMode
    start: Union[StructuredLocation, TrainStation, Airport]
    destination: Union[StructuredLocation, TrainStation, Airport]


class Coordinate(BaseModel):
    lat: confloat(ge=-90, le=90)
    long: confloat(ge=-180, le=180)
    lat_rad: confloat(ge=-np.pi / 2, le=np.pi / 2) = None
    long_rad: confloat(ge=-np.pi, le=np.pi) = None

    def deg2rad(self):
        self.lat_rad = np.deg2rad(self.lat)
        self.long_rad = np.deg2rad(self.long)


# Module's exceptions
class InvalidSpatialInput(Exception):
    """Raised when consumer inputs invalid spatial information"""


def haversine(
    lat_start: float, long_start: float, lat_dest: float, long_dest: float
) -> Kilometer:
    """Function to compute the distance as the crow flies between given locations

    :param lat_start: latitude of start
    :param long_start: Longitude of start
    :param lat_dest: Latitude of destination
    :param long_dest: Longitude of destination
    :type lat_start: float
    :type long_start: float
    :type lat_dest: float
    :type long_dest: float
    :return: Distance
    :rtype: Kilometer
    """
    start = Coordinate(lat=lat_start, long=long_start)
    dest = Coordinate(lat=lat_dest, long=long_dest)

    # convert angles from degree to radians
    start.deg2rad()
    dest.deg2rad()

    # compute zeta
    a = (
        np.sin((dest.lat_rad - start.lat_rad) / 2) ** 2
        + np.cos(start.lat_rad)
        * np.cos(dest.lat_rad)
        * np.sin((dest.long_rad - start.long_rad) / 2) ** 2
    )
    c = 2 * np.arcsin(np.sqrt(a))
    r = 6371

    return c * r


def geocoding_airport_pelias(iata: str) -> Tuple[str, Tuple[float, float], str]:
    """Function to obtain the coordinates of an airport by the IATA code

    :param iata: IATA airport code
    :type iata: str
    :return: name, coordinates and country of the found airport
    :rtype: Tuple[str, Tuple[float, float], str]
    """
    clnt = openrouteservice.Client(key=ORS_API_KEY)

    call = pelias_search(clnt, f"{iata} Airport")

    for feature in call["features"]:
        try:
            if feature["properties"]["addendum"]["osm"]["iata"] == iata:
                name = feature["properties"]["name"]
                geom = feature["geometry"]["coordinates"]
                country = feature["properties"]["country_a"]
                break
        except KeyError:
            # unfortunately, not all osm tags are available with geocoding, so osm entries might not be found and filter
            # for "aerodrome" tag not possible (could be done with ORS maybe?)
            if (feature["properties"]["confidence"] == 1) & (
                feature["properties"]["match_type"] == "exact"
            ):
                name = feature["properties"]["name"]
                geom = feature["geometry"]["coordinates"]
                country = feature["properties"]["country_a"]
                break

    return name, geom, country


def geocoding_airport(iata) -> Tuple[str, Tuple[float, float], str]:
    """Function to obtain the coordinates of an airport by the IATA code

    :param iata: IATA airport code
    :type iata: str
    :return: name, coordinates and country of the found airport
    :rtype: Tuple[str, Tuple[float, float], str]
    """

    airport = Airport(iata_code=iata)
    name, lat, lon, country = (
        DF_AIRPORTS[DF_AIRPORTS.iata_code == airport.iata_code][
            ["name", "latitude_deg", "longitude_deg", "iso_country"]
        ]
        .values.flatten()
        .tolist()
    )
    # coords is a string - convert to list of floats
    coords = [lon, lat]

    return name, coords, country


def geocoding(address):
    """Function to obtain coordinates for a given address

    :param address: Location/Address to be searched
            user should give address in the form:
            <address>, <locality>, <country>
            e.g. Hauptbahnhof, Heidelberg, Germany
            e.g. Im Neuenheimer Feld 348, Heidelberg, Germany
            e.g. Heidelberg, Germany
    :return: Name, country and coordinates of the found location
    """

    clnt = openrouteservice.Client(key=ORS_API_KEY)

    call = pelias_search(clnt, address)
    for feature in call["features"]:
        name = feature["properties"]["name"]
        country = feature["properties"]["country"]
        coords = feature["geometry"]["coordinates"]
        break

    return name, country, coords


def geocoding_structured(loc_dict):
    """Function to obtain coordinates for a given address

    :param loc_dict: dictionary describing the location.

    .. code-block:: none

     The dictionary can have the keys:
        country:        highest-level administrative divisions supported in a search.

                        Full country name or two-/three-letter abbreviations supported
                        e.g., Germany / "DE" / "DEU"

        region:         first-level administrative divisions within countries, analogous to states and provinces
                        in the US and Canada
                        e.g., Delaware, Ontario, Ardennes, Baden-Württemberg

        county:         administrative divisions between localities and regions
                        e.g., Alb-Donau-Kreis

        locality:       equivalent to what are commonly referred to as cities
                        e.g., Bangkok, Caracas

        borough:        mostly known in the context of NY, may exist in other cities like Mexico City
                        e.g. Manhattan in NY, Iztapalapa in Mexico City

        postalcode:     postal code; !! Not working in many countries !!

        address:        street name, optionally also house number

        neighbourhood:  vernacular geographic entities that may not necessarily be official administrative
                        divisions but are important nonetheless
                        e.g. Notting Hill in London, Le Marais in Paris

    :return: Name, country and coordinates of the found location
    """

    clnt = openrouteservice.Client(key=ORS_API_KEY)

    location = StructuredLocation(**loc_dict)

    call = pelias_structured(clnt, **location.dict())
    n_results = len(call["features"])
    res = call["features"]
    assert n_results != 0, "No places found with these search parameters"
    if n_results == 0:
        raise Exception("No places found with these search parameters")

    # TODO: Validate response with a pydantic.BaseModel (`PeliasStructuredResponse`)
    # TODO: Unpack required data from response with a pydantic.BaseModel which we use internally
    # as Point of Interest (or similar, e.g., `PointOfInterest`)
    for feature in res:
        name = feature["properties"]["name"]
        country = feature["properties"]["country"]
        coords = feature["geometry"]["coordinates"]
        layer = feature["properties"]["layer"]
        if "locality" in loc_dict.keys() and "address" in loc_dict.keys():
            if (
                layer != "address" and layer != "locality" and layer != "street"
            ) and n_results > 1:
                print(
                    f"Data type not matching search ({layer} instead of address or locality. Skipping {name}, {coords}"
                )
                continue
        confidence = feature["properties"]["confidence"]
        if confidence < 0.8:
            warnings.warn(
                f"Low confidence: {confidence:.1f} for result {name}, {coords}"
            )
        break
    print(
        f"{n_results} location(s) found. Using this result: {name}, {country} (data type: {layer})"
    )
    print("Coords: ", coords)

    # todo: check if to return res or not!
    return name, country, coords, res


def geocoding_train_stations(loc_dict):
    """Function to obtain coordinates for a given train station

    :param loc_dict: dictionary describing the location.

    .. code-block:: none

     The dictionary can have the keys:

        country:        highest-level administrative divisions supported in a search.
                        Only two-letter abbreviations supported
                        e.g., 'DE'

        station_name:   Name of the train station
                        e.g., 'Heidelberg Hbf'

    :return: Name, country and coordinates of the found location
    """
    station = TrainStation(**loc_dict)

    stations_df = pd.read_csv(
        f"{script_path}/../data/stations/stations.csv",
        sep=";",
        low_memory=False,
        usecols=[0, 1, 2, 3, 4, 5, 6, 7, 8, 9, 10, 11, 12, 13, 14],
    )
    # remove stations with no coordinates
    stations_df.dropna(subset=["latitude", "longitude"], inplace=True)
    countries_eu = stations_df["country"].unique()
    country_code = station.country_code
    if country_code not in countries_eu:
        warnings.warn(
            "The provided country is not within Europe. "
            "Please provide the address of the station instead of the station name for accurate results."
        )

    # filter stations by country
    stations_in_country_df = stations_df[stations_df["country"] == country_code]

    # use thefuzz to find best match
    choices = stations_in_country_df["slug"].values
    res_station_slug, score = process.extractOne(
        station.station_name, choices, scorer=fuzz.partial_ratio
    )
    res_station = stations_in_country_df[
        stations_in_country_df["slug"] == res_station_slug
    ]
    res_country, res_station_name = res_station[["country", "name"]].values[0]

    coords = (res_station.iloc[0]["latitude"], res_station.iloc[0]["longitude"])

    return res_station_name, res_country, coords


def get_route(coords: list, profile: str = None) -> Kilometer:
    """Obtain the distance of a route between given waypoints using a given profile
    todo: check if coords may also be a tuple/array etc.

    :param list coords: list of [lat,long] coordinates
    :param str profile: driving-car, cycling-regular
    :return: distance of the route
    :rtype: Kilometer
    """
    # profile may be: driving-car, cycling-regular
    clnt = openrouteservice.Client(key=ORS_API_KEY)

    allowed_profiles = ["driving-car", "cycling-regular"]
    if profile not in allowed_profiles or profile is None:
        profile = "driving-car"
        warnings.warn(
            f"Warning! Specified profile not available or no profile passed.\n"
            f"Profile set to '{profile}' by default."
        )
    route = directions(clnt, coords, profile=profile)
    dist = (
        route["routes"][0]["summary"]["distance"] / 1000
    )  # divide by 1000, as we're working with distances in km

    return dist


def get_route_ferry(coords: list, profile: str = None) -> Tuple[Kilometer, Kilometer]:
    """Obtain the distance of a ferry route (and the total trip distance) between given waypoints
    todo: check if coords may also be a tuple/array etc.

    :param list coords: list of [lat,long] coordinates
    :param str profile: driving-car, foot-walking
    :return: distance of the ferry crossing, total distance
    :rtype: Kilometer, Kilometer
    """
    # profile may be: driving-car, walking
    clnt = openrouteservice.Client(key=ORS_API_KEY)

    allowed_profiles = ["driving-car", "foot-walking"]
    if profile not in allowed_profiles or profile is None:
        profile = "foot-walking"
        warnings.warn(
            f"Warning! Specified profile not available or no profile passed.\n"
            f"Profile set to '{profile}' by default."
        )
    res = directions(clnt, coords, profile=profile, extra_info=["waytype"])
    """waytypes = {0: "Unknown",
                1: "State Road",
                2: "Road",
                3: "Street",
                4: "Path",
                5: "Track",
                6: "Cycleway",
                7: "Footway",
                8: "Steps",
                9: "Ferry",
                10: "Construction"}"""
    dist_per_waytype = res["routes"][0]["extras"]["waytypes"]["summary"]
    try:
        dist_ferry = [d["distance"] for d in dist_per_waytype if d["value"] == 9.0][
            0
        ] / 1000
    except IndexError:
        # todo: raise Error
        raise InvalidSpatialInput(
            "The generated route does not contain any ferry crossing. Are you sure about the waypoints?"
        )
        dist_ferry = 0.0
    total_dist = (
        res["routes"][0]["summary"]["distance"] / 1000
    )  # divide by 1000, as we're working with distances in km

    if (dist_ferry + 100) < total_dist and dist_ferry != 0.0:
        warnings.warn(
            """
            "Total distance is much larger than ferry crossing.
            Your ferry route might not be contained in the database.
            If you are sure you entered the correct addresses of the ferry ports, consider entering
            the approximate ferry trip distance directly instead of the port addresses.
            """,
            UserWarning,
        )

    return dist_ferry, total_dist


def _apply_detour(distance: Kilometer, transportation_mode: str) -> Kilometer:
    """
    Function to apply specific detour parameters to a distance as the crow flies
    :param distance: Distance as the crow flies between location of departure and destination of a trip
    :param transportation_mode: Mode of transport used in the trip
    :type distance: Kilometer
    :type transportation_mode: str
    :return: Distance accounted for detour
    :rtype: Kilometer
    """
    try:
        detour_coefficient = DetourCoefficient[transportation_mode.upper()]
        detour_constant = DetourConstant[transportation_mode.upper()]
    except KeyError:
        detour_coefficient = 1.0
        detour_constant = 0.0
        warnings.warn(
            f"""
        No detour coefficient or constant available for this transportation mode.
        Detour parameters are available for the following transportation modes:
        {[mode for mode in DetourCoefficient]}
        Using detour_coefficient = {detour_coefficient} and detour_constant = {detour_constant}.
        """
        )
    distance_with_detour = detour_coefficient * distance + detour_constant

    return distance_with_detour


def range_categories(distance: Kilometer) -> Tuple[RangeCategory, str]:
    """Function to categorize a trip according to the travelled distance

    :param distance: Distance travelled in km
    :type distance: Kilometer
    :return: Range category of the trip [very short haul, short haul, medium haul, long haul]
             Range description (i.e., what range of distances does to category correspond to)
    :rtype: tuple[RangeCategory, str]
    """
    if distance < 0:
        raise ValueError("Distance must not be negative!")
    elif distance <= 500:
        range_cat = RangeCategory.VERY_SHORT_HAUL
        range_description = "below 500 km"
    elif distance <= 1500:
        range_cat = RangeCategory.SHORT_HAUL
        range_description = "500 to 1500 km"
    elif distance <= 4000:
        range_cat = RangeCategory.MEDIUM_HAUL
        range_description = "1500 to 4000 km"
    else:
        range_cat = RangeCategory.LONG_HAUL
        range_description = "above 4000 km"

    return range_cat, range_description


def create_distance_request(
    start: Union[str, dict],
    destination: Union[str, dict],
    transportation_mode: TransportationMode,
) -> DistanceRequest:
    """Transform and validate the user input into a proper model for distance calculations

    Raises:
        - InvalidSpatialInput for validation error
        - InvalidSpatialInput for unknown transportation_mode
    """

    # Validate the spatial data wrt. the mode of transportation
    # NOTE: Since `start` and `destination` are different depending on the `transportation_mode`,
    # we map the respective models to the mode of transportation.
    # NOTE: Eventually the user of co2calculator should use the models right away (improve their
    # structure in that iteration too!).

    try:
        if transportation_mode in [
            TransportationMode.Car,
            TransportationMode.Motorbike,
            TransportationMode.Bus,
            TransportationMode.Ferry,
        ]:
            return DistanceRequest(
                transportation_mode=transportation_mode,
                start=StructuredLocation(**start),
                destination=StructuredLocation(**destination),
            )

        if transportation_mode in [TransportationMode.Train]:
            return DistanceRequest(
                transportation_mode=transportation_mode,
                start=TrainStation(**start),
                destination=TrainStation(**destination),
            )

        if transportation_mode in [TransportationMode.Plane]:
            return DistanceRequest(
                transportation_mode=transportation_mode,
                start=Airport(iata_code=start),
                destination=Airport(iata_code=destination),
            )

    except ValidationError as e:
        #raise InvalidSpatialInput(e)
        raise InvalidSpatialInput(f"unknown transportation_mode: '{transportation_mode}'")
    raise InvalidSpatialInput(f"unknown transportation_mode: '{transportation_mode}'")


def get_distance(request: DistanceRequest) -> Kilometer:
    """Get the distance between start and destination

    Raises:
    - InvalidSpatialInput if start and stop are malformed or None
    :param request: Request for distance calculation between two locations for a given transportation mode
    :type request: DistanceRequest
    :return: Distance
    :rtype: Kilometer
    """

    detour_map = {
<<<<<<< HEAD
        TransportationMode.Car: False,
        TransportationMode.Motorbike: False,
        TransportationMode.Bus: True,
        TransportationMode.Train: True,
        TransportationMode.Plane: True,
        TransportationMode.Ferry: True,
=======
        TransportationMode.CAR: False,
        TransportationMode.MOTORBIKE: False,
        TransportationMode.BUS: True,
        TransportationMode.TRAIN: True,
        TransportationMode.PLANE: True,
        TransportationMode.FERRY: False,
>>>>>>> 0ddea619
    }

    if request.transportation_mode in [
        TransportationMode.Car,
        TransportationMode.Motorbike,
    ]:
        coords = []
        for loc in [request.start, request.destination]:
            _, _, loc_coords, _ = geocoding_structured(loc.dict())
            coords.append(loc_coords)
        return get_route(coords, "driving-car")

    if request.transportation_mode == TransportationMode.Bus:
        # Same as car (StructuredLocation)
        # TODO: Validate with BaseModel
        # TODO: Question: Why are we not calculating the bus trip like `driving-car` routes?

        distance = 0
        coords = []
        for loc in [request.start, request.destination]:
            _, _, loc_coords, _ = geocoding_structured(loc.dict())
            coords.append(loc_coords)
        for i in range(0, len(coords) - 1):
            distance += haversine(
                coords[i][1], coords[i][0], coords[i + 1][1], coords[i + 1][0]
            )
        return _apply_detour(distance, request.transportation_mode)

    if request.transportation_mode == TransportationMode.Train:

        distance = 0
        coords = []

        for loc in [request.start, request.destination]:
            try:
                _, _, loc_coords = geocoding_train_stations(loc.dict())
            except RuntimeWarning:
                _, _, loc_coords, _ = geocoding_structured(loc.dict())
            except ValueError:
                _, _, loc_coords, _ = geocoding_structured(loc.dict())
            coords.append(loc_coords)

        for i in range(len(coords) - 1):
            # compute great circle distance between locations
            distance += haversine(
                coords[i][1], coords[i][0], coords[i + 1][1], coords[i + 1][0]
            )
        return _apply_detour(distance, request.transportation_mode)

    if request.transportation_mode == TransportationMode.Plane:
        # Stops are IATA code of airports
        # TODO: Validate stops with BaseModel

        _, geom_start, _ = geocoding_airport(request.start.iata_code)
        _, geom_dest, _ = geocoding_airport(request.destination.iata_code)
        #_, _, geom_start, _ = geocoding_structured(request.start.dict())
        #_, _, geom_dest, _ = geocoding_structured(request.destination.dict())

        distance = haversine(geom_start[1], geom_start[0], geom_dest[1], geom_dest[0])
        return _apply_detour(distance, request.transportation_mode)

<<<<<<< HEAD
    if request.transportation_mode == TransportationMode.Ferry:
        # todo: Do we have a way of checking if there even exists a ferry connection between the given cities (or if the
        #  cities even have a port?
=======
    if request.transportation_mode == TransportationMode.FERRY:
>>>>>>> 0ddea619
        _, _, geom_start, _ = geocoding_structured(request.start.dict())
        _, _, geom_dest, _ = geocoding_structured(request.destination.dict())

        # hardcoding not ideal, profile should be determined based on specified "seating type"
        distance, distance_total = get_route_ferry(
            [geom_start, geom_dest], profile="foot-walking"
        )

        # if "seating" is "Car passenger", the remaining distance should be calculated as car trip ...
        # TODO: implement this
        remaining_distance = distance - distance_total
        return distance<|MERGE_RESOLUTION|>--- conflicted
+++ resolved
@@ -548,21 +548,12 @@
     """
 
     detour_map = {
-<<<<<<< HEAD
         TransportationMode.Car: False,
         TransportationMode.Motorbike: False,
         TransportationMode.Bus: True,
         TransportationMode.Train: True,
         TransportationMode.Plane: True,
         TransportationMode.Ferry: True,
-=======
-        TransportationMode.CAR: False,
-        TransportationMode.MOTORBIKE: False,
-        TransportationMode.BUS: True,
-        TransportationMode.TRAIN: True,
-        TransportationMode.PLANE: True,
-        TransportationMode.FERRY: False,
->>>>>>> 0ddea619
     }
 
     if request.transportation_mode in [
@@ -624,13 +615,10 @@
         distance = haversine(geom_start[1], geom_start[0], geom_dest[1], geom_dest[0])
         return _apply_detour(distance, request.transportation_mode)
 
-<<<<<<< HEAD
     if request.transportation_mode == TransportationMode.Ferry:
         # todo: Do we have a way of checking if there even exists a ferry connection between the given cities (or if the
         #  cities even have a port?
-=======
-    if request.transportation_mode == TransportationMode.FERRY:
->>>>>>> 0ddea619
+
         _, _, geom_start, _ = geocoding_structured(request.start.dict())
         _, _, geom_dest, _ = geocoding_structured(request.destination.dict())
 
