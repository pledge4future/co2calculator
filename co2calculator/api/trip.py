#!/usr/bin/env python
# -*- coding: utf-8 -*-
"""Trip classes"""
from typing import Optional
from co2calculator import CountryCode2, CountryCode3
from co2calculator.api.emission import TransportEmissions
from co2calculator.distances import get_distance, create_distance_request
from co2calculator.mobility.calculate_mobility import (
    calc_co2_car,
    calc_co2_train,
    calc_co2_plane,
    calc_co2_motorbike,
    calc_co2_tram,
    #    calc_co2_ferry,
    calc_co2_bus,
    calc_co2_bicycle,
    calc_co2_pedelec,
)
from co2calculator.constants import TransportationMode


class Trip:
    def __init__(
        self,
        distance: float = None,
        start: str | dict = None,
        destination: str | dict = None,
    ):
        """Initialize a trip object

        :param distance: Distance in kilometers
        :param start: Start location of the trip
        :param destination: Destination location of the trip
        :type distance: float
        :type start: str | dict
        :type destination: str | dict
        """
        self.__verify_parameters(distance, start, destination)
        self.distance = distance
        self.start = start
        self.destination = destination
        self.transportation_mode = None
<<<<<<< HEAD
        self._start_coords = None
        self._destination_coords = None
=======
>>>>>>> 56e43541

    def __verify_parameters(self, distance: float, start: str, destination: str):
        """Verifies whether the parameters passed by the user are valid"""
        if distance is not None:
            assert isinstance(distance, (int, float)), "Distance must be a number"
            assert distance > 0, "Distance must be greater than 0"
            assert (
                start is None and destination is None
            ), "If distance is not given, start and destination must be given."
        else:
            assert (
                start is not None and destination is not None
            ), "If distance is given, start and destination must be None."

    def calculate_distance(self):
        """Calculates travelled get_distance"""
        request = create_distance_request(
            transportation_mode=self.transportation_mode,
            start=self.start,
            destination=self.destination,
        )
<<<<<<< HEAD
        distance, coords = get_distance(request)
        self.distance = distance

        # get coordinates
        self._start_coords = coords[0]
        self._destination_coords = coords[1]

=======
        self.distance = get_distance(request)
>>>>>>> 56e43541
        return self.distance

    def by_car(self, fuel_type: str = None, size: str = None, passengers: int = 1):
        """Initialize a car trip object

        :param fuel_type: The fuel type of the car (see CarFuel in constants.py)
        :param size: The size of the car (see Size in constants.py)
        :param passengers: number of passengers (default value: 1)
        :type fuel_type: str
        :type size: str
        :type passengers: int
        :return: _TripByCar object
        """
        return _TripByCar(
            passengers=passengers,
            fuel_type=fuel_type,
            size=size,
            distance=self.distance,
            start=self.start,
            destination=self.destination,
        )

    # TODO: calculate_mobility and constants have 'fuel_type' but TrainEmissionParameters not
    def by_train(self, country_code: str = "global"):
        """Initialize a train trip object

        :param country_code: 2- or 3-letter ISO country code
        :type country_code: str
        :return: _TripByTrain object
        """
        return _TripByTrain(
            country_code=country_code,
            distance=self.distance,
            start=self.start,
            destination=self.destination,
        )

    def by_plane(self, seating: str = None):
        """Initialize a plane trip object

        :param seating: The type of seating class (see FlightClass in constants.py)
        :type seating: str
        :return: _TripByPlane object
        """
        return _TripByPlane(
            seating=seating,
            distance=self.distance,
            start=self.start,
            destination=self.destination,
        )

    def by_tram(self):
        """Initialize a tram trip object

        :return: _TripByTram object
        """
        return _TripByTram(
            distance=self.distance,
            start=self.start,
            destination=self.destination,
        )

    #    def by_ferry(self, ferry_class: str = None):
    #        """Initialize a ferry trip object
    #
    #        :param ferry_class: The type of seating class (see FerryClass in constants.py)
    #        :type ferry_class: str
    #        :return: _TripByFerry object
    #        """
    #        return _TripByFerry(
    #            ferry_class=ferry_class,
    #            distance=self.distance,
    #            start=self.start,
    #            destination=self.destination,
    #        )

    def by_bus(
        self, fuel_type: str = None, size: str = None, vehicle_range: str = None
    ):
        """Initialize a bus trip object

        :param fuel_type: The fuel type of the bus (see BusFuel in constants.py)
        :param size: The size of the bus
        :param vehicle_range: The distance of the bus journey (see BusTrainRange in constants.py)
        :type fuel_type: str
        :type size: str
        :type vehicle_range: str
        :return: _TripByBus object
        """
        return _TripByBus(
            fuel_type=fuel_type,
            size=size,
            vehicle_range=vehicle_range,
            distance=self.distance,
            start=self.start,
            destination=self.destination,
        )

    def by_motorbike(self, size: str = None):
        """Initialize a motorbike trip object

        :param size: The size of the motorbike
        :type size: str
        :return: _TripByMotorbike object
        """
        return _TripByMotorbike(
            size=size,
            distance=self.distance,
            start=self.start,
            destination=self.destination,
        )

    def by_bicycle(self):
        """Initialize a bicycle trip object

        :return: _TripByBicycle object
        """
        return _TripByBicycle(
            distance=self.distance,
            start=self.start,
            destination=self.destination,
        )

    def by_pedelec(self):
        """Initialize a pedelec trip object

        :return: _TripByPedelec object
        """
        return _TripByPedelec(
            distance=self.distance,
            start=self.start,
            destination=self.destination,
        )

    def by_custom(self, emission_factor: float, transportation_mode: str = None):
        return _TripCustom(
            emission_factor=emission_factor,
            transportation_mode=transportation_mode,
            distance=self.distance,
            start=self.start,
            destination=self.destination,
        )


class _TripByCar(Trip):
    """
    This is a hidden class which handles car trips.

    :param fuel_type: The fuel type of the car
    :param size: The size of the car
    :param passengers: number of passengers (default value: 1)
    :param distance: The distance of the car journey
    :param start: The start location of the car journey
    :param destination: The destination location of the car journey
    :type fuel_type: str
    :type size: str
    :type passengers: int
    :type distance: float
    :type start: dict | str
    :type destination: dict | str
    """

    def __init__(
        self,
        fuel_type: str = None,
        size: str = None,
        passengers: int = None,
        distance: float = None,
        start: dict | str = None,
        destination: dict | str = None,
    ):
        """Initialize a car trip"""
        super(_TripByCar, self).__init__(
            distance=distance, start=start, destination=destination
        )
        self.fuel_type = fuel_type
        self.size = size
        self.passengers = passengers
        self.transportation_mode = TransportationMode.CAR

    def calculate_co2e(self):
        """Calculate the CO2e emissions for a car trip.

        :return: Emissions object
        """
        if self.distance is None:
            distance = self.calculate_distance()
        else:
            distance = self.distance

        # Calculate emissions
        options = {
            "fuel_type": self.fuel_type,
            "size": self.size,
            "passengers": self.passengers,
        }
        # Filter out items where value is None
        options = {k: v for k, v in options.items() if v is not None}

        co2e, emission_factor, emission_parameters = calc_co2_car(
            distance, options=options
        )
        emissions = TransportEmissions(
            co2e=co2e,
            emission_factor=emission_factor,
            emission_parameters=emission_parameters,
<<<<<<< HEAD
            distance=distance,
            start=self.start,
            start_coords=self._start_coords,
            destination=self.destination,
            destination_coords=self._destination_coords,
=======
            distance=self.distance,
>>>>>>> 56e43541
        )
        return emissions

    def get_options(self):
        """Return available options for car trips.

        :return: Dictionary of available options
        """
        options = {
            "fuel_type": [
                "gasoline",
                "diesel",
                "electric",
                "hybrid",
                "plug-in_hybrid",
                "cng",
                "average",
            ],
            "size": ["small", "medium", "large", "average"],
            "passengers": "Enter the number of passengers (default is 1)",
        }
        return options


class _TripByTrain(Trip):
    """This is a hidden class which handles train trips.

    :param distance: The distance of the train journey
    :param start: The start location of the train journey
    :param destination: The destination location of the train journey
    :param country_code: 2- or 3-letter ISO country code
    :type distance: float
    :type start: dict | str
    :type destination: dict | str
    :type country_code: str | CountryCode2 | CountryCode3
    """

    def __init__(
        self,
        distance: float = None,
        start: dict | str = None,
        destination: dict | str = None,
        country_code: str | CountryCode2 | CountryCode3 = None,
    ):
        """Initialize a train trip"""
        super(_TripByTrain, self).__init__(
            distance=distance, start=start, destination=destination
        )
        self.country_code = country_code
        self.transportation_mode = TransportationMode.TRAIN

    def calculate_co2e(self):
        """Calculate the CO2e emissions for a train trip

        :return: Emissions object
        """
        # TODO: change for train
        if self.distance is None:
            distance = self.calculate_distance()
        else:
            distance = self.distance

        # Calculate emissions
        options = {"country_code": self.country_code}
        # Filter out items where value is None
        options = {k: v for k, v in options.items() if v is not None}

        co2e, emission_factor, emission_parameters = calc_co2_train(
            distance, options=options
        )
        emissions = TransportEmissions(
            co2e=co2e,
            emission_factor=emission_factor,
            emission_parameters=emission_parameters,
<<<<<<< HEAD
            distance=distance,
            start=self.start,
            start_coords=self._start_coords,
            destination=self.destination,
            destination_coords=self._destination_coords,
=======
            distance=self.distance,
>>>>>>> 56e43541
        )
        return emissions

    def get_options(self):
        # TODO: Implement options retrieval
        pass


class _TripByPlane(Trip):
    """This is a hidden class which handles plane trips.

    :param seating: The type of seating class (see FlightClass in constants.py)
    :param distance: The distance of the plane journey
    :param start: The start location of the plane journey
    :param destination: The destination location of the plane journey
    :type seating: str
    :type distance: float
    :type start: dict | str
    :type destination: dict | str
    """

    def __init__(
        self,
        seating: str = None,
        distance: float = None,
        start: dict | str = None,
        destination: dict | str = None,
    ):
        """Initialize a plane trip"""
        super(_TripByPlane, self).__init__(
            distance=distance, start=start, destination=destination
        )
        self.seating = seating
        self.transportation_mode = TransportationMode.PLANE

    def calculate_co2e(self):
        """Calculate the CO2e emissions for a plane trip

        :return Emissions object
        """
        if self.distance is None:
            distance = self.calculate_distance()
        else:
            distance = self.distance

        # Calculate emissions
        options = {"seating": self.seating}
        # Filter out items where value is None
        options = {k: v for k, v in options.items() if v is not None}

        co2e, emission_factor, emission_parameters = calc_co2_plane(
            distance, options=options
        )
        emissions = TransportEmissions(
            co2e=co2e,
            distance=distance,
            emission_factor=emission_factor,
            emission_parameters=emission_parameters,
<<<<<<< HEAD
            start=self.start,
            start_coords=self._start_coords,
            destination=self.destination,
            destination_coords=self._destination_coords,
=======
>>>>>>> 56e43541
        )
        return emissions

    def get_options(self):
        # TODO: Implement options retrieval
        pass


class _TripByTram(Trip):
    """This is a hidden class which handles tram trips.

    :param distance: The distance of the train journey
    :param start: The start location of the train journey
    :param destination: The destination location of the train journey
    :type distance: float
    :type start: dict | str
    :type destination: dict | str
    """

    def __init__(
        self,
        distance: float = None,
        start: dict | str = None,
        destination: dict | str = None,
    ):
        """Initialize a tram trip"""
        super(_TripByTram, self).__init__(
            distance=distance, start=start, destination=destination
        )
        self.transportation_mode = TransportationMode.TRAM

    def calculate_co2e(self):
        """Calculate the CO2e emissions for a tram trip.

        :return: Emissions object
        """
        if self.distance is None:
            distance = self.calculate_distance()
        else:
            distance = self.distance

        co2e, emission_factor, emission_parameters = calc_co2_tram(distance, options={})
        emissions = TransportEmissions(
            co2e=co2e,
            distance=distance,
            emission_factor=emission_factor,
            emission_parameters=emission_parameters,
<<<<<<< HEAD
            start=self.start,
            start_coords=self._start_coords,
            destination=self.destination,
            destination_coords=self._destination_coords,
=======
>>>>>>> 56e43541
        )
        return emissions

    def get_options(self):
        # TODO: Implement options retrieval
        pass


<<<<<<< HEAD
# class _TripByFerry(Trip):
#    """This is a hidden class which handles ferry trips.
#
#    :param ferry_class: The type of seating class
#    :param distance: The distance of the ferry journey
#    :param start: The start location of the ferry journey
#    :param destination: The destination location of the ferry journey
#    :type ferry_class: str
#    :type distance: float
#    :type start: dict | str
#    :type destination: dict | str
#    """
#
#    def __init__(
#        self,
#        ferry_class: str = None,
#        distance: float = None,
#        start: dict | str = None,
#        destination: dict | str = None,
#    ):
#        """Initialize a ferry trip"""
#        super(_TripByFerry, self).__init__(
#            distance=distance, start=start, destination=destination
#        )
#        self.ferry_class = ferry_class
#        self.transportation_mode = TransportationMode.FERRY
#
#    def calculate_co2e(self):
#        """Calculate the CO2e emissions for a ferry trip
#
#        :return: Emissions object
#        """
#        if self.distance is None:
#            self.calculate_distance()
#
#        # Calculate emissions
#        options = {"ferry_class": self.ferry_class}
#        # Filter out items where value is None
#        options = {k: v for k, v in options.items() if v is not None}
#
#        co2e, emission_factor, emission_parameters = calc_co2_ferry(
#            self.distance, options=options
#        )
#        emissions = TransportEmissions(
#            co2e=co2e,
#            distance=self.distance,
#            emission_factor=emission_factor,
#            emission_parameters=emission_parameters,
#        )
#        return emissions
#
#    def get_options(self):
#        # TODO: Implement options retrieval
#        pass
=======
class _TripByFerry(Trip):
    """This is a hidden class which handles ferry trips.

    :param ferry_class: The type of seating class
    :param distance: The distance of the ferry journey
    :param start: The start location of the ferry journey
    :param destination: The destination location of the ferry journey
    :type ferry_class: str
    :type distance: float
    :type start: dict | str
    :type destination: dict | str
    """

    def __init__(
        self,
        ferry_class: str = None,
        distance: float = None,
        start: dict | str = None,
        destination: dict | str = None,
    ):
        """Initialize a ferry trip"""
        super(_TripByFerry, self).__init__(
            distance=distance, start=start, destination=destination
        )
        self.ferry_class = ferry_class
        self.transportation_mode = TransportationMode.FERRY

    def calculate_co2e(self):
        """Calculate the CO2e emissions for a ferry trip

        :return: Emissions object
        """
        if self.distance is None:
            self.calculate_distance()

        # Calculate emissions
        options = {"ferry_class": self.ferry_class}
        # Filter out items where value is None
        options = {k: v for k, v in options.items() if v is not None}

        co2e, emission_factor, emission_parameters = calc_co2_ferry(
            self.distance, options=options
        )
        emissions = TransportEmissions(
            co2e=co2e,
            distance=self.distance,
            emission_factor=emission_factor,
            emission_parameters=emission_parameters,
        )
        return emissions

        # TODO: Implement options retrieval
        pass
>>>>>>> 56e43541


class _TripByBus(Trip):
    """This is a hidden class which handles bus trips.

    :param fuel_type: The fuel type of the bus (see BusFuel in constants.py)
    :param size: The size of the bus
    :param vehicle_range: The distance of the bus journey (see BusTrainRange in constants.py)
    :param distance: The distance of the bus journey
    :param start: The start location of the bus journey
    :param destination: The destination location of the bus journey
    :type fuel_type: str
    :type size: str
    :type vehicle_range: str
    :type distance: float
    :type start: dict | str
    :type destination: dict | str
    """

    def __init__(
        self,
        fuel_type: str = None,
        size: str = None,
        vehicle_range: str = None,
        distance: float = None,
        start: dict | str = None,
        destination: dict | str = None,
    ):
        """Initialize a bus trip"""
        super(_TripByBus, self).__init__(
            distance=distance, start=start, destination=destination
        )
        self.fuel_type = fuel_type
        self.size = size
        self.vehicle_range = vehicle_range
        self.transportation_mode = TransportationMode.BUS

    def calculate_co2e(self):
        """Calculate the CO2e emissions for a bus trip

        :return: Emissions object
        """
        if self.distance is None:
            distance = self.calculate_distance()
        else:
            distance = self.distance

        # Calculate emissions
        options = {
            "fuel_type": self.fuel_type,
            "size": self.size,
            "vehicle_range": self.vehicle_range,
        }
        # Filter out items where value is None
        options = {k: v for k, v in options.items() if v is not None}

        co2e, emission_factor, emission_parameters = calc_co2_bus(
            distance, options=options
        )
        emissions = TransportEmissions(
            co2e=co2e,
            distance=distance,
            emission_factor=emission_factor,
            emission_parameters=emission_parameters,
<<<<<<< HEAD
            start=self.start,
            start_coords=self._start_coords,
            destination=self.destination,
            destination_coords=self._destination_coords,
=======
>>>>>>> 56e43541
        )
        return emissions

    def get_options(self):
        # TODO: Implement options retrieval
        pass


class _TripByMotorbike(Trip):
    """This is a hidden class which handles motorbike trips.

    :param size: The size of the motorbike
    :param distance: The distance of the motorbike journey
    :param start: The start location of the motorbike journey
    :param destination: The destination location of the motorbike journey
    :type size: str
    :type distance: float
    :type start: dict | str
    :type destination: dict | str
    """

    def __init__(
        self,
        size: str = None,
        distance: float = None,
        start: dict | str = None,
        destination: dict | str = None,
    ):
        """Initialize a motorbike trip"""
        super(_TripByMotorbike, self).__init__(
            distance=distance, start=start, destination=destination
        )
        self.size = size
        self.transportation_mode = TransportationMode.MOTORBIKE

    def calculate_co2e(self):
        """Calculate the CO2e emissions for a motorbike trip

        :return: Emissions object
        """
        if self.distance is None:
            distance = self.calculate_distance()
        else:
            distance = self.distance

        # Calculate emissions
        options = {"size": self.size}
        # Filter out items where value is None
        options = {k: v for k, v in options.items() if v is not None}

        co2e, emission_factor, emission_parameters = calc_co2_motorbike(
            distance, options=options
        )
        emissions = TransportEmissions(
            co2e=co2e,
            distance=distance,
            emission_factor=emission_factor,
            emission_parameters=emission_parameters,
<<<<<<< HEAD
            start=self.start,
            start_coords=self._start_coords,
            destination=self.destination,
            destination_coords=self._destination_coords,
=======
>>>>>>> 56e43541
        )
        return emissions

    def get_options(self):
        # TODO: Implement options retrieval
        pass


class _TripByBicycle(Trip):
    """This is a hidden class which handles bicycle trips.

    :param distance: The distance of the bicycle journey
    :param start: The start location of the bicycle journey
    :param destination: The destination location of the bicycle journey
    :type distance: float
    :type start: dict | str
    :type destination: dict | str
    """

    def __init__(
        self,
        distance: float = None,
        start: dict | str = None,
        destination: dict | str = None,
    ):
        """Initialize a bicycle trip"""
        super(_TripByBicycle, self).__init__(
            distance=distance, start=start, destination=destination
        )
        self.transportation_mode = TransportationMode.BICYCLE

    def calculate_co2e(self):
        """Calculate the CO2e emissions for a bicycle trip.

        :return: Emissions object
        """
        if self.distance is None:
            distance = self.calculate_distance()
        else:
            distance = self.distance

        co2e, emission_factor, emission_parameters = calc_co2_bicycle(
            distance, options={}
        )
        emissions = TransportEmissions(
            co2e=co2e,
            distance=distance,
            emission_factor=emission_factor,
            emission_parameters=emission_parameters,
<<<<<<< HEAD
            start=self.start,
            start_coords=self._start_coords,
            destination=self.destination,
            destination_coords=self._destination_coords,
=======
>>>>>>> 56e43541
        )
        return emissions

    def get_options(self):
        # TODO: Implement options retrieval
        pass


class _TripByPedelec(Trip):
    """This is a hidden class which handles pedelec trips.

    :param distance: The distance of the pedelec journey
    :param start: The start location of the pedelec journey
    :param destination: The destination location of the pedelec journey
    :type distance: float
    :type start: dict | str
    :type destination: dict | str
    """

    def __init__(
        self,
        distance: float = None,
        start: dict | str = None,
        destination: dict | str = None,
    ):
        """Initialize a pedelec trip"""
        super(_TripByPedelec, self).__init__(
            distance=distance, start=start, destination=destination
        )
        self.transportation_mode = TransportationMode.PEDELEC

    def calculate_co2e(self):
        """Calculate the CO2e emissions for a pedelec trip.

        :return: Emissions object
        """
        if self.distance is None:
            distance = self.calculate_distance()
        else:
            distance = self.distance

        co2e, emission_factor, emission_parameters = calc_co2_pedelec(
            distance, options={}
        )
        emissions = TransportEmissions(
            co2e=co2e,
            distance=distance,
            emission_factor=emission_factor,
            emission_parameters=emission_parameters,
<<<<<<< HEAD
            start=self.start,
            start_coords=self._start_coords,
            destination=self.destination,
            destination_coords=self._destination_coords,
=======
>>>>>>> 56e43541
        )
        return emissions

    def get_options(self):
        # TODO: Implement options retrieval
        pass


class _TripCustom(Trip):
    """This is a hidden class which handles custom trips."""

    def __init__(
        self,
        emission_factor: float = None,
        transportation_mode: str = None,
        distance: float = None,
        start: dict | str = None,
        destination: dict | str = None,
    ):
        """Initialize a custom trip"""
        super(_TripCustom, self).__init__(
            distance=distance, start=start, destination=destination
        )
        assert emission_factor >= 0, "Emission factor must be >= 0"
        self.emission_factor = emission_factor
        if transportation_mode is None and distance is None:
            raise ValueError(
                "Transport mode must be given, unless distance is provided."
            )
        if transportation_mode is not None:
            self.transportation_mode = TransportationMode(transportation_mode)
        else:
            self.transportation_mode = None

    def calculate_co2e(self):
        """
        Calculate the CO2e emissions for a custom trip.
        :return: Emissions object
        """
        if self.distance is None:
            distance = self.calculate_distance()
        else:
            distance = self.distance

        # calculate emissions
        emission_parameters = {"transportation_mode": self.transportation_mode}
<<<<<<< HEAD
        co2e = distance * self.emission_factor
=======
        co2e = self.distance * self.emission_factor
>>>>>>> 56e43541

        emissions = TransportEmissions(
            co2e=co2e,
            distance=distance,
            emission_factor=self.emission_factor,
            emission_parameters=emission_parameters,
<<<<<<< HEAD
            start=self.start,
            start_coords=self._start_coords,
            destination=self.destination,
            destination_coords=self._destination_coords,
=======
>>>>>>> 56e43541
        )
        return emissions<|MERGE_RESOLUTION|>--- conflicted
+++ resolved
@@ -1,7 +1,6 @@
 #!/usr/bin/env python
 # -*- coding: utf-8 -*-
 """Trip classes"""
-from typing import Optional
 from co2calculator import CountryCode2, CountryCode3
 from co2calculator.api.emission import TransportEmissions
 from co2calculator.distances import get_distance, create_distance_request
@@ -40,11 +39,8 @@
         self.start = start
         self.destination = destination
         self.transportation_mode = None
-<<<<<<< HEAD
         self._start_coords = None
         self._destination_coords = None
-=======
->>>>>>> 56e43541
 
     def __verify_parameters(self, distance: float, start: str, destination: str):
         """Verifies whether the parameters passed by the user are valid"""
@@ -66,7 +62,6 @@
             start=self.start,
             destination=self.destination,
         )
-<<<<<<< HEAD
         distance, coords = get_distance(request)
         self.distance = distance
 
@@ -74,9 +69,6 @@
         self._start_coords = coords[0]
         self._destination_coords = coords[1]
 
-=======
-        self.distance = get_distance(request)
->>>>>>> 56e43541
         return self.distance
 
     def by_car(self, fuel_type: str = None, size: str = None, passengers: int = 1):
@@ -283,15 +275,11 @@
             co2e=co2e,
             emission_factor=emission_factor,
             emission_parameters=emission_parameters,
-<<<<<<< HEAD
             distance=distance,
             start=self.start,
             start_coords=self._start_coords,
             destination=self.destination,
             destination_coords=self._destination_coords,
-=======
-            distance=self.distance,
->>>>>>> 56e43541
         )
         return emissions
 
@@ -366,15 +354,11 @@
             co2e=co2e,
             emission_factor=emission_factor,
             emission_parameters=emission_parameters,
-<<<<<<< HEAD
             distance=distance,
             start=self.start,
             start_coords=self._start_coords,
             destination=self.destination,
             destination_coords=self._destination_coords,
-=======
-            distance=self.distance,
->>>>>>> 56e43541
         )
         return emissions
 
@@ -433,13 +417,10 @@
             distance=distance,
             emission_factor=emission_factor,
             emission_parameters=emission_parameters,
-<<<<<<< HEAD
             start=self.start,
             start_coords=self._start_coords,
             destination=self.destination,
             destination_coords=self._destination_coords,
-=======
->>>>>>> 56e43541
         )
         return emissions
 
@@ -487,13 +468,10 @@
             distance=distance,
             emission_factor=emission_factor,
             emission_parameters=emission_parameters,
-<<<<<<< HEAD
             start=self.start,
             start_coords=self._start_coords,
             destination=self.destination,
             destination_coords=self._destination_coords,
-=======
->>>>>>> 56e43541
         )
         return emissions
 
@@ -502,7 +480,6 @@
         pass
 
 
-<<<<<<< HEAD
 # class _TripByFerry(Trip):
 #    """This is a hidden class which handles ferry trips.
 #
@@ -557,61 +534,6 @@
 #    def get_options(self):
 #        # TODO: Implement options retrieval
 #        pass
-=======
-class _TripByFerry(Trip):
-    """This is a hidden class which handles ferry trips.
-
-    :param ferry_class: The type of seating class
-    :param distance: The distance of the ferry journey
-    :param start: The start location of the ferry journey
-    :param destination: The destination location of the ferry journey
-    :type ferry_class: str
-    :type distance: float
-    :type start: dict | str
-    :type destination: dict | str
-    """
-
-    def __init__(
-        self,
-        ferry_class: str = None,
-        distance: float = None,
-        start: dict | str = None,
-        destination: dict | str = None,
-    ):
-        """Initialize a ferry trip"""
-        super(_TripByFerry, self).__init__(
-            distance=distance, start=start, destination=destination
-        )
-        self.ferry_class = ferry_class
-        self.transportation_mode = TransportationMode.FERRY
-
-    def calculate_co2e(self):
-        """Calculate the CO2e emissions for a ferry trip
-
-        :return: Emissions object
-        """
-        if self.distance is None:
-            self.calculate_distance()
-
-        # Calculate emissions
-        options = {"ferry_class": self.ferry_class}
-        # Filter out items where value is None
-        options = {k: v for k, v in options.items() if v is not None}
-
-        co2e, emission_factor, emission_parameters = calc_co2_ferry(
-            self.distance, options=options
-        )
-        emissions = TransportEmissions(
-            co2e=co2e,
-            distance=self.distance,
-            emission_factor=emission_factor,
-            emission_parameters=emission_parameters,
-        )
-        return emissions
-
-        # TODO: Implement options retrieval
-        pass
->>>>>>> 56e43541
 
 
 class _TripByBus(Trip):
@@ -676,13 +598,10 @@
             distance=distance,
             emission_factor=emission_factor,
             emission_parameters=emission_parameters,
-<<<<<<< HEAD
             start=self.start,
             start_coords=self._start_coords,
             destination=self.destination,
             destination_coords=self._destination_coords,
-=======
->>>>>>> 56e43541
         )
         return emissions
 
@@ -741,13 +660,10 @@
             distance=distance,
             emission_factor=emission_factor,
             emission_parameters=emission_parameters,
-<<<<<<< HEAD
             start=self.start,
             start_coords=self._start_coords,
             destination=self.destination,
             destination_coords=self._destination_coords,
-=======
->>>>>>> 56e43541
         )
         return emissions
 
@@ -797,13 +713,10 @@
             distance=distance,
             emission_factor=emission_factor,
             emission_parameters=emission_parameters,
-<<<<<<< HEAD
             start=self.start,
             start_coords=self._start_coords,
             destination=self.destination,
             destination_coords=self._destination_coords,
-=======
->>>>>>> 56e43541
         )
         return emissions
 
@@ -853,13 +766,10 @@
             distance=distance,
             emission_factor=emission_factor,
             emission_parameters=emission_parameters,
-<<<<<<< HEAD
             start=self.start,
             start_coords=self._start_coords,
             destination=self.destination,
             destination_coords=self._destination_coords,
-=======
->>>>>>> 56e43541
         )
         return emissions
 
@@ -900,29 +810,26 @@
         :return: Emissions object
         """
         if self.distance is None:
-            distance = self.calculate_distance()
-        else:
-            distance = self.distance
+            self.calculate_distance()
 
         # calculate emissions
         emission_parameters = {"transportation_mode": self.transportation_mode}
-<<<<<<< HEAD
-        co2e = distance * self.emission_factor
-=======
         co2e = self.distance * self.emission_factor
->>>>>>> 56e43541
 
         emissions = TransportEmissions(
             co2e=co2e,
-            distance=distance,
+            distance=self.distance,
             emission_factor=self.emission_factor,
             emission_parameters=emission_parameters,
-<<<<<<< HEAD
-            start=self.start,
-            start_coords=self._start_coords,
-            destination=self.destination,
-            destination_coords=self._destination_coords,
-=======
->>>>>>> 56e43541
-        )
-        return emissions+        )
+        return emissions
+
+    def calculate_distance(self):
+        """Calculates travelled get_distance"""
+        request = create_distance_request(
+            transportation_mode=self.transportation_mode,
+            start=self.start,
+            destination=self.destination,
+        )
+        self.distance = get_distance(request)
+        return self.distance