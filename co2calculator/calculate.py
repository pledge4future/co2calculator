--- conflicted
+++ resolved
@@ -1,22 +1,11 @@
 #!/usr/bin/env python
 # coding: utf-8
 """Functions to calculate co2 emissions"""
-
+import warnings
 from typing import Tuple
 from ._types import Kilogram, Kilometer
 from .constants import (
     KWH_TO_TJ,
-<<<<<<< HEAD
-    FerryClass,
-    ElectricityFuel,
-    RangeCategory
-)
-from .distances import create_distance_request, get_distance, DistanceRequest, StructuredLocation
-from .parameters import CarEmissionParameters, BusEmissionParameters, TrainEmissionParameters, PlaneEmissionParameters
-from .reader import Reader
-from .enums import *
-
-=======
     Size,
     CarBusFuel,
     TrainFuel,
@@ -28,9 +17,13 @@
     HeatingFuel,
     Unit,
     TransportationMode,
+    RangeCategory
 )
-from .distances import create_distance_request, get_distance, range_categories
->>>>>>> c25b8503
+from .distances import create_distance_request, get_distance, DistanceRequest, StructuredLocation, range_categories
+from .parameters import CarEmissionParameters, BusEmissionParameters, TrainEmissionParameters, PlaneEmissionParameters
+from .reader import Reader
+from .enums import *
+
 
 script_path = str(Path(__file__).parent)
 emission_factor_df = pd.read_csv(f"{script_path}/../data/emission_factors.csv")
@@ -68,13 +61,9 @@
     :return: Total emissions of trip in co2 equivalents
     :rtype: Kilogram
     """
-<<<<<<< HEAD
     # NOTE: Tests fail for 'cng'  as `fuel_type` (IndexError)
-=======
-
     transport_mode = TransportationMode.CAR
 
->>>>>>> c25b8503
     # Set default values
     # params = {}
     if passengers is None:
@@ -96,16 +85,12 @@
     params = {k: v for k, v in params.items() if v is not None}
     params = CarEmissionParameters(**params)
     co2e = reader.get_emission_factor(params.dict())
+    #co2e = get_emission_factor(
+    #    "transport", transport_mode, size=size, fuel_type=fuel_type
+    #)
 
     # Get the co2 factor, calculate and return
-<<<<<<< HEAD
     emissions = distance * co2e / int(passengers)
-=======
-    co2e = get_emission_factor(
-        "transport", transport_mode, size=size, fuel_type=fuel_type
-    )
-    emissions = distance * co2e / passengers
->>>>>>> c25b8503
 
     return emissions
 
@@ -132,14 +117,7 @@
         #    f"Size of motorbike was not provided. Using default value: '{size}'"
         #)
 
-<<<<<<< HEAD
-    co2e = emission_factor_df[
-        (emission_factor_df["subcategory"] == transport_mode)
-        & (emission_factor_df["size"] == size)
-    ]["co2e"].values[0]
-=======
     co2e = get_emission_factor("transport", transport_mode, size=size)
->>>>>>> c25b8503
     emissions = distance * co2e
 
     return emissions
@@ -167,88 +145,10 @@
     :return: Total emissions of trip in co2 equivalents
     :rtype: Kilogram
     """
-<<<<<<< HEAD
-    # NOTE: vehicle_rage 'local' fails with IndexError
-    # Set default values
-    #if size is not None:
-        #size = Size.AVERAGE
-    #    params["size"] = size
-        #warnings.warn(f"Size of bus was not provided. Using default value: '{size}'")
-   # if fuel_type is not None:
-   #     params["fuel_type"] = fuel_type
-        #fuel_type = CarBusFuel.DIESEL
-        #warnings.warn(
-        #    f"Bus fuel type was not provided. Using default value: '{fuel_type}'"
-        #)
-    #elif fuel_type not in [CarBusFuel.DIESEL, CarBusFuel.CNG, CarBusFuel.HYDROGEN]:
-    #    warnings.warn(
-    #        f"Bus fuel type {fuel_type} not available. Using default value: 'diesel'"
-    #    )
-    #    fuel_type = "diesel"
-    #if occupancy is not None:
-    #    params["occupancy"] = occupancy
-        # occupancy = "c_50"
-        #warnings.warn(f"Occupancy was not provided. Using default value: '{occupancy}'")
-    #if vehicle_range is not None:
-    #    params["vehicle_range"] = vehicle_range
-        #vehicle_range = BusTrainRange.LONG_DISTANCE
-        #warnings.warn(
-        #    f"Intended range of trip was not provided. Using default value: '{vehicle_range}'"
-        #)
     params = locals()
     params = {k: v for k, v in params.items() if v is not None}
-
     params = BusEmissionParameters(**params)
     co2e = reader.get_emission_factor(params.dict())
-
-    # Get co2 factor, calculate and return
-    #co2e = emission_factor_df[
-    #    (emission_factor_df["subcategory"] == transport_mode)
-    #    & (emission_factor_df["size"] == size)
-    #    & (emission_factor_df["fuel_type"] == fuel_type)
-    #    & (emission_factor_df["occupancy"] == occupancy)
-    #    & (emission_factor_df["range"] == vehicle_range)
-    #]["co2e"].values[0]
-=======
-
-    transport_mode = TransportationMode.BUS
-
-    # Set default values
-    if size is None:
-        size = Size.AVERAGE
-        warnings.warn(f"Size of bus was not provided. Using default value: '{size}'")
-    if fuel_type is None:
-        fuel_type = CarBusFuel.DIESEL
-        warnings.warn(
-            f"Bus fuel type was not provided. Using default value: '{fuel_type}'"
-        )
-    elif fuel_type in [CarBusFuel.CNG, CarBusFuel.HYDROGEN]:
-        occupancy = -99
-        size = Size.AVERAGE
-    elif fuel_type not in [CarBusFuel.DIESEL, CarBusFuel.CNG, CarBusFuel.HYDROGEN]:
-        warnings.warn(
-            f"Bus fuel type {fuel_type} not available. Using default value: 'diesel'"
-        )
-        fuel_type = "diesel"
-    if occupancy is None:
-        occupancy = 50
-        warnings.warn(f"Occupancy was not provided. Using default value: '{occupancy}'")
-    if vehicle_range is None:
-        vehicle_range = BusTrainRange.LONG_DISTANCE
-        warnings.warn(
-            f"Intended range of trip was not provided. Using default value: '{vehicle_range}'"
-        )
-
-    # Get co2 factor, calculate and return
-    co2e = get_emission_factor(
-        "transport",
-        transport_mode,
-        size=size,
-        fuel_type=fuel_type,
-        occupancy=occupancy,
-        range_cat=vehicle_range,
-    )
->>>>>>> c25b8503
     emissions = distance * co2e
 
     return emissions
@@ -270,59 +170,13 @@
     :return: Total emissions of trip in co2 equivalents
     :rtype: Kilogram
     """
-<<<<<<< HEAD
     # Set default values
     #if fuel_type is None:
-
-        #fuel_type = CarBusFuel.AVERAGE
-        #warnings.warn(
-        #    f"Car fuel type was not provided. Using default value: '{fuel_type}'"
-        #)
-    #if vehicle_range is None:
-    #    #vehicle_range = BusTrainRange.LONG_DISTANCE
-   #     warnings.warn(
-   #         f"Intended range of trip was not provided. Using default value: '{vehicle_range}'"
-   #     )
-
     params = locals()
     params = {k: v for k, v in params.items() if v is not None}
     params = TrainEmissionParameters(**params)
     co2e = reader.get_emission_factor(params.dict())
-    print(co2e)
-    # Get the co2 factor, calculate and return
-    #co2e = emission_factor_df[
-    #    (emission_factor_df["subcategory"] == transport_mode)
-    #    & (emission_factor_df["fuel_type"] == fuel_type)
-    #    & (emission_factor_df["range"] == vehicle_range)
-    #]["co2e"].values[0]
-=======
-
-    transport_mode = TransportationMode.TRAIN
-    size = Size.AVERAGE
-
-    # Set default values
-    if fuel_type is None:
-        fuel_type = TrainFuel.AVERAGE
-        warnings.warn(
-            f"Train fuel type was not provided. Using default value: '{fuel_type}'"
-        )
-    if vehicle_range is None:
-        vehicle_range = BusTrainRange.LONG_DISTANCE
-        warnings.warn(
-            f"Intended range of trip was not provided. Using default value: '{vehicle_range}'"
-        )
-
-    # Get the co2 factor, calculate and return
-    co2e = get_emission_factor(
-        "transport",
-        transport_mode,
-        fuel_type=fuel_type,
-        range_cat=vehicle_range,
-        size=size,
-    )
->>>>>>> c25b8503
     emissions = distance * co2e
-    print(emissions)
     return emissions
 
 
@@ -339,21 +193,6 @@
     :return: Total emissions of flight in co2 equivalents
     :rtype: Kilogram
     """
-
-<<<<<<< HEAD
-    #transport_mode = TransportationMode.Plane
-=======
-    transport_mode = TransportationMode.PLANE
-    fuel_type = "kerosine"
->>>>>>> c25b8503
-
-    # Set defaults
-    #if seating_class is None:
-    #    seating_class = PlaneSeatingClass.Average
-    #    warnings.warn(
-    #        f"Seating class was not provided. Using default value: '{seating_class}'"
-    #    )
-
     params = locals()
     params = {k: v for k, v in params.items() if v is not None}
 
@@ -362,48 +201,8 @@
         params["range"] = PlaneRange.Short_haul
     else:
         params["range"] = PlaneRange.Long_haul
-    # NOTE: Should be checked before geocoding and haversine calculation
-    #seating_choices = [item for item in PlaneSeatingClass]
-
-    #if seating_class not in seating_choices:
-    #    raise ValueError(
-    #        f"No emission factor available for the specified seating class '{seating_class}'.\n"
-    #        f"Please use one of the following: {seating_choices}"
-    #    )
-
     params = PlaneEmissionParameters(**params)
     co2e = reader.get_emission_factor(params.dict())
-
-<<<<<<< HEAD
-    # Get co2 factor, calculate and return
-    # try:
-    #
-    #     co2e = emission_factor_df[
-    #         (emission_factor_df["subcategory"] == transport_mode)
-    #         & (emission_factor_df["range"] == flight_range)
-    #         & (emission_factor_df["seating"] == seating_class)
-    #     ]["co2e"].values[0]
-    # except IndexError:
-    #     default_seating = FlightClass.ECONOMY
-    #     warnings.warn(
-    #         f"Seating class '{seating_class}' not available for {flight_range} flights. Switching to "
-    #         f"'{default_seating}'..."
-    #     )
-    #     co2e = emission_factor_df[
-    #         (emission_factor_df["range"] == flight_range)
-    #         & (emission_factor_df["seating"] == default_seating)
-    #     ]["co2e"].values[0]
-=======
-    # Get emission factor
-    co2e = get_emission_factor(
-        "transport",
-        transport_mode,
-        range_cat=flight_range,
-        seating_class=seating_class,
-        fuel_type=fuel_type,
-    )
->>>>>>> c25b8503
-    # multiply emission factor with distance
     emissions = distance * co2e
 
     return emissions
@@ -429,14 +228,7 @@
         #)
 
     # get emission factor
-<<<<<<< HEAD
-    co2e = emission_factor_df[
-        (emission_factor_df["subcategory"] == transport_mode)
-        & (emission_factor_df["seating"] == seating)
-    ]["co2e"].values[0]
-=======
-    co2e = get_emission_factor("transport", transport_mode, seating_class=seating_class)
->>>>>>> c25b8503
+    co2e = get_emission_factor("transport", transport_mode, seating_class=seating)
     # multiply emission factor with distance
     emissions = distance * co2e
 
@@ -460,20 +252,10 @@
     # Set defaults
     if fuel_type is None:
         fuel_type = ElectricityFuel.GERMAN_ENERGY_MIX
-<<<<<<< HEAD
-        #warnings.warn(
-        #    f"No fuel type or energy mix specified. Using default value: '{fuel_type}'"
-        #)
-    co2e = emission_factor_df[
-        (emission_factor_df["category"] == "electricity")
-        & (emission_factor_df["fuel_type"] == fuel_type)
-    ]["co2e"].values[0]
-=======
         warnings.warn(
             f"No fuel type or energy mix specified. Using default value: '{fuel_type}'"
         )
     co2e = get_emission_factor("electricity", "missing", fuel_type=fuel_type)
->>>>>>> c25b8503
     # co2 equivalents for heating and electricity refer to a consumption of 1 TJ
     # so consumption needs to be converted to TJ
     emissions = consumption * energy_share / KWH_TO_TJ * co2e
@@ -501,16 +283,6 @@
     """
     # Set defaults
     if unit is None:
-<<<<<<< HEAD
-        unit = "kWh"
-        #warnings.warn(f"Unit was not provided. Assuming default value: '{unit}'")
-    #if area_share > 1:
-        #warnings.warn(
-        #    f"Share of building area must be a float in the interval (0,1], but was set to '{area_share}'\n."
-        #    f"The parameter will be set to '1.0' instead"
-        #)
-    valid_unit_choices = ["kWh", "l", "kg", "m^3"]
-=======
         unit = Unit.KWH
         warnings.warn(f"Unit was not provided. Assuming default value: '{unit}'")
     if area_share > 1:
@@ -522,7 +294,6 @@
         fuel_type = HeatingFuel.GAS
         warnings.warn(f"No fuel type specified. Using default value: '{fuel_type}'")
     valid_unit_choices = tuple(item.value for item in Unit)
->>>>>>> c25b8503
     assert (
         unit in valid_unit_choices
     ), f"unit={unit} is invalid. Valid choices are {', '.join(valid_unit_choices)}"
@@ -797,18 +568,6 @@
         weekly_co2e = calc_co2_train(
             fuel_type=fuel_type, vehicle_range="local", distance=weekly_distance
         )
-
-<<<<<<< HEAD
-    elif transportation_mode == TransportationMode.Tram:
-        # NOTE: It's recommended to still move such small things to own methods.
-        # (Easier to test and maintain)
-        co2e = emission_factor_df[
-            (emission_factor_df["name"] == "Strassen-Stadt-U-Bahn")
-        ]["co2e"].values[0]
-        weekly_co2e = co2e * weekly_distance
-
-=======
->>>>>>> c25b8503
     elif transportation_mode in [
         TransportationMode.Pedelec,
         TransportationMode.Bicycle,
