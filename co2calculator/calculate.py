--- conflicted
+++ resolved
@@ -34,113 +34,6 @@
 conversion_factors = ConversionFactors()
 
 
-<<<<<<< HEAD
-def calc_co2_electricity(
-    consumption: float,
-    own_share: float = 1.0,
-    options: Union[ElectricityEmissionParameters, dict] = None,
-) -> Kilogram:
-    """Function to compute electricity emissions
-
-    :param consumption: energy consumption
-    :param own_share: the research group's approximate share of the total electricity energy consumption
-    :param options: options for the electricity consumption
-    :type consumption: float
-    :type own_share: float
-    :type options: dict
-    :return: total emissions of electricity energy consumption
-    :rtype: Kilogram
-    """
-    # Validate parameters
-    assert 0 < own_share <= 1
-
-    if options is None:
-        options = {}
-    # Validate parameters
-    params = ElectricityEmissionParameters.parse_obj(options)
-
-    # Get the co2 factor
-    co2e_factor = emission_factors.get(params.dict())
-
-    # Calculate emissions
-    co2e = consumption * co2e_factor * own_share
-
-    return co2e, co2e_factor, params
-
-
-def calc_co2_heating(
-    consumption: float,
-    own_share: float = 1.0,
-    unit: Unit = None,
-    options: Union[HeatingEmissionParameters, dict] = None,
-) -> Kilogram:
-    """Function to compute heating emissions
-
-    :param consumption: energy consumption
-    :param own_share: the research group's approximate share of the total heating energy consumption
-    :param unit: unit of energy consumption
-    :param options: options for the heating consumption
-    :type consumption: float
-    :type own_share: float
-    :type unit: str
-
-    :return: total emissions of heating energy consumption
-    :rtype: Kilogram
-    """
-    # Validate parameters
-    assert 0 < own_share <= 1
-
-    if options is None:
-        options = {}
-    # Validate parameters
-    params = HeatingEmissionParameters.parse_obj(options)
-
-    # Get the co2 factor
-    co2e_factor = emission_factors.get(params.dict())
-
-    if unit is not Unit.KWH:
-        # Get the conversion factor
-        conversion_factor = conversion_factors.get(
-            fuel_type=params.fuel_type, unit=unit
-        )
-        consumption_kwh = consumption * conversion_factor
-    else:
-        consumption_kwh = consumption
-    co2e = consumption_kwh * co2e_factor * own_share
-
-    return co2e, co2e_factor, params
-
-
-def calc_co2_trip(
-    distance: Kilometer | None,
-    transportation_mode: TransportationMode,
-    custom_emission_factor: Kilogram | None = None,
-    options: dict = None,
-) -> Kilogram:
-    """Function to compute emissions for a trip based on distance
-
-    :param distance: Distance travelled in km
-    :param transportation_mode: mode of transport. For options, see TransportationMode enum.
-    :param custom_emission_factor: custom emission factor in kg/km. If provided, this will be used instead of the included emission factors.
-    :param options: options for the trip. Type must match transportation mode.
-
-    :return:    Emissions of the business trip in co2 equivalents.
-    """
-    if custom_emission_factor is not None:
-        print("Ignoring transportation mode as custom emission factor is set")
-        return distance * custom_emission_factor, custom_emission_factor, options
-    else:
-        # check for invalid transportation mode
-        assert transportation_mode.lower() in (
-            item.value for item in TransportationMode
-        )
-        # pass the distance and options to the respective function
-        calc_function = get_calc_function_from_transport_mode(transportation_mode)
-        return calc_function(distance, options)
-
-
-=======
->>>>>>> 9ebcafe4
 def calc_co2_commuting(
     transportation_mode: TransportationMode,
     weekly_distance: Kilometer,
