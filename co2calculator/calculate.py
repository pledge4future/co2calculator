--- conflicted
+++ resolved
@@ -9,9 +9,6 @@
 import pandas as pd
 
 from ._types import Kilogram, Kilometer
-<<<<<<< HEAD
-from .constants import KWH_TO_TJ, TransportationMode
-=======
 from .constants import (
     KWH_TO_TJ,
     Size,
@@ -22,7 +19,6 @@
     FerryClass,
     ElectricityFuel,
 )
->>>>>>> 7c0aca87
 from .distances import create_distance_request, get_distance
 
 script_path = str(Path(__file__).parent)
