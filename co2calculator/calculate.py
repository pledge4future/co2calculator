#!/usr/bin/env python
# coding: utf-8
"""Functions to calculate co2 emissions"""

import warnings
from pathlib import Path
from typing import Tuple

import pandas as pd

from ._types import Kilogram, Kilometer
from .constants import (
    KWH_TO_TJ,
    Size,
    CarBusFuel,
    TrainFuel,
    BusTrainRange,
    FlightClass,
    FlightRange,
    FerryClass,
    ElectricityFuel,
    HeatingFuel,
    Unit,
    TransportationMode,
<<<<<<< HEAD
=======
    RangeCategory,
>>>>>>> 88435529
)
from .distances import create_distance_request, get_distance, range_categories

script_path = str(Path(__file__).parent)
emission_factor_df = pd.read_csv(f"{script_path}/../data/emission_factors.csv")
# fill null values with -99 (integers) and "missing" (strings)
emission_factor_df["occupancy"] = emission_factor_df["occupancy"].fillna(-99)
emission_factor_df["capacity"] = emission_factor_df["capacity"].fillna(-99)
emission_factor_df = emission_factor_df.fillna("missing")
conversion_factor_df = pd.read_csv(
    f"{script_path}/../data/conversion_factors_heating.csv"
)
detour_df = pd.read_csv(f"{script_path}/../data/detour.csv")


def calc_co2_car(
    distance: Kilometer,
    passengers: int = None,
    size: str = None,
    fuel_type: str = None,
) -> Kilogram:
    """
    Function to compute the emissions of a car trip.
    :param distance: Distance travelled by car;
    :param passengers: Number of passengers in the car (including the person answering the questionnaire),
                        [1, 2, 3, 4, 5, 6, 7, 8, 9]                             default: 1
    :param size: size of car
                        ["small", "medium", "large", "average"]                 default: "average"
    :param fuel_type: type of fuel the car is using
                        ["diesel", "gasoline", "cng", "electric", "hybrid", "plug-in_hybrid", "average"]    default: "average"
    :type distance: Kilometer
    :type passengers: int
    :type size: str
    :type fuel_type: str
    :return: Total emissions of trip in co2 equivalents
    :rtype: Kilogram
    """

    transport_mode = TransportationMode.CAR

    # Set default values
    if passengers is None:
        passengers = 1
        warnings.warn(
            f"Number of car passengers was not provided. Using default value: '{passengers}'"
        )
    if size is None:
        size = Size.AVERAGE
        warnings.warn(f"Size of car was not provided. Using default value: '{size}'")
    if fuel_type is None:
        fuel_type = CarBusFuel.AVERAGE
        warnings.warn(
            f"Car fuel type was not provided. Using default value: '{fuel_type}'"
        )

    # Get the co2 factor, calculate and return
    co2e = get_emission_factor(
        "transport", transport_mode, size=size, fuel_type=fuel_type
    )
    emissions = distance * co2e / passengers

    return emissions


def calc_co2_motorbike(distance: Kilometer = None, size: str = None) -> Kilogram:
    """
    Function to compute the emissions of a motorbike trip.
    :param distance: Distance travelled by motorbike;
                        alternatively param <locations> can be provided
    :param size: size of motorbike
                        ["small", "medium", "large", "average"]
    :type distance: Kilometer
    :type size: str
    :return: Total emissions of trip in co2 equivalents
    :rtype: Kilogram
    """

    transport_mode = TransportationMode.MOTORBIKE

    # Set default values
    if size is None:
        size = Size.AVERAGE
        warnings.warn(
            f"Size of motorbike was not provided. Using default value: '{size}'"
        )

    co2e = get_emission_factor("transport", transport_mode, size=size)
    emissions = distance * co2e

    return emissions


def calc_co2_bus(
    distance: Kilometer,
    size: str = None,
    fuel_type: str = None,
    occupancy: int = None,
    vehicle_range: str = None,
) -> Kilogram:
    """
    Function to compute the emissions of a bus trip.
    :param distance: Distance travelled by bus;
    :param size: size class of the bus;                 ["medium", "large", "average"]
    :param fuel_type: type of fuel the bus is using;    ["diesel", "cng", "hydrogen"]
    :param occupancy: number of people on the bus       [20, 50, 80, 100]
    :param vehicle_range: range/haul of the vehicle     ["local", "long-distance"]
    :type distance: Kilometer
    :type size: str
    :type fuel_type: str
    :type occupancy: int
    :type vehicle_range: str
    :return: Total emissions of trip in co2 equivalents
    :rtype: Kilogram
    """

    transport_mode = TransportationMode.BUS

    # Set default values
    if size is None:
        size = Size.AVERAGE
        warnings.warn(f"Size of bus was not provided. Using default value: '{size}'")
    if fuel_type is None:
        fuel_type = CarBusFuel.DIESEL
        warnings.warn(
            f"Bus fuel type was not provided. Using default value: '{fuel_type}'"
        )
    elif fuel_type in [CarBusFuel.CNG, CarBusFuel.HYDROGEN]:
        occupancy = -99
        size = Size.AVERAGE
    elif fuel_type not in [CarBusFuel.DIESEL, CarBusFuel.CNG, CarBusFuel.HYDROGEN]:
        warnings.warn(
            f"Bus fuel type {fuel_type} not available. Using default value: 'diesel'"
        )
        fuel_type = "diesel"
    if occupancy is None:
        occupancy = 50
        warnings.warn(f"Occupancy was not provided. Using default value: '{occupancy}'")
    if vehicle_range is None:
        vehicle_range = BusTrainRange.LONG_DISTANCE
        warnings.warn(
            f"Intended range of trip was not provided. Using default value: '{vehicle_range}'"
        )

    # Get co2 factor, calculate and return
    co2e = get_emission_factor(
        "transport",
        transport_mode,
        size=size,
        fuel_type=fuel_type,
        occupancy=occupancy,
        range_cat=vehicle_range,
    )
    emissions = distance * co2e

    return emissions


def calc_co2_train(
    distance: Kilometer,
    fuel_type: str = None,
    vehicle_range: str = None,
) -> Kilogram:
    """
    Function to compute the emissions of a train trip.
    :param distance: Distance travelled by train;
    :param fuel_type: type of fuel the train is using;    ["diesel", "electric", "average"]
    :param vehicle_range: range/haul of the vehicle       ["local", "long-distance"]
    :type distance: Kilometer
    :type fuel_type: float
    :type vehicle_range: str
    :return: Total emissions of trip in co2 equivalents
    :rtype: Kilogram
    """

    transport_mode = TransportationMode.TRAIN
    size = Size.AVERAGE

    # Set default values
    if fuel_type is None:
        fuel_type = TrainFuel.AVERAGE
        warnings.warn(
            f"Train fuel type was not provided. Using default value: '{fuel_type}'"
        )
    if vehicle_range is None:
        vehicle_range = BusTrainRange.LONG_DISTANCE
        warnings.warn(
            f"Intended range of trip was not provided. Using default value: '{vehicle_range}'"
        )

    # Get the co2 factor, calculate and return
    co2e = get_emission_factor(
        "transport",
        transport_mode,
        fuel_type=fuel_type,
        range_cat=vehicle_range,
        size=size,
    )
    emissions = distance * co2e

    return emissions


def calc_co2_plane(distance: Kilometer, seating_class: str = None) -> Kilogram:
    """
    Function to compute emissions of a plane trip
    :param distance: Distance of plane flight
    :param seating_class: Seating class in the airplane; Emission factors differ between seating classes because
                          business class or first class seats take up more space. An airplane with more such therefore
                          needs to have higher capacity to transport less people -> more co2
                          ["average", "economy_class", "business_class", "premium_economy_class", "first_class"]
    :type distance: Kilometer
    :type seating_class: str
    :return: Total emissions of flight in co2 equivalents
    :rtype: Kilogram
    """

    transport_mode = TransportationMode.PLANE
    fuel_type = "kerosine"

    # Set defaults
    if seating_class is None:
        seating_class = FlightClass.AVERAGE
        warnings.warn(
            f"Seating class was not provided. Using default value: '{seating_class}'"
        )

    # Retrieve whether distance is below or above 1500 km
    if distance <= 1500:
        flight_range = FlightRange.SHORT_HAUL
    elif distance > 1500:
        flight_range = FlightRange.LONG_HAUL
    # NOTE: Should be checked before geocoding and haversine calculation
    seating_choices = [item for item in FlightClass]

    if seating_class not in seating_choices:
        raise ValueError(
            f"No emission factor available for the specified seating class '{seating_class}'.\n"
            f"Please use one of the following: {seating_choices}"
        )

    # Get emission factor
    co2e = get_emission_factor(
        "transport",
        transport_mode,
        range_cat=flight_range,
        seating_class=seating_class,
        fuel_type=fuel_type,
    )
    # multiply emission factor with distance
    emissions = distance * co2e

    return emissions


def calc_co2_ferry(distance: Kilometer, seating_class: str = None) -> Kilogram:
    """
    Function to compute emissions of a ferry trip
    :param distance: Distance of ferry trip
    :param seating_class: ["average", "Foot passenger", "Car passenger"]
    :type distance: Kilometer
    :type seating_class: str
    :return: Total emissions of sea travel in co2 equivalents
    :rtype: Kilogram
    """

    transport_mode = TransportationMode.FERRY

    if seating_class is None:
        seating_class = FerryClass.AVERAGE
        warnings.warn(
            f"Seating class was not provided. Using default value: '{seating_class}'"
        )

    # get emission factor
    co2e = get_emission_factor("transport", transport_mode, seating_class=seating_class)
    # multiply emission factor with distance
    emissions = distance * co2e

    return emissions


def calc_co2_electricity(
    consumption: float, fuel_type: str = None, energy_share: float = 1
) -> Kilogram:
    """Function to compute electricity emissions

    :param consumption: energy consumption
    :param fuel_type: energy (mix) used for electricity [german_energy_mix, solar]
    :param energy_share: the research group's approximate share of the total electricity energy consumption
    :type consumption: float
    :type fuel_type: str
    :type energy_share: float
    :return: total emissions of electricity energy consumption
    :rtype: Kilogram
    """
    # Set defaults
    if fuel_type is None:
        fuel_type = ElectricityFuel.GERMAN_ENERGY_MIX
        warnings.warn(
            f"No fuel type or energy mix specified. Using default value: '{fuel_type}'"
        )
    co2e = get_emission_factor("electricity", "missing", fuel_type=fuel_type)
    # co2 equivalents for heating and electricity refer to a consumption of 1 TJ
    # so consumption needs to be converted to TJ
    emissions = consumption * energy_share / KWH_TO_TJ * co2e

    return emissions


def calc_co2_heating(
    consumption: float, fuel_type: str, unit: str = None, area_share: float = 1.0
) -> Kilogram:
    """Function to compute heating emissions

    :param consumption: energy consumption
    :param fuel_type: fuel type used for heating [coal, district_heating, electricity, gas, heat_pump_air, heat_pump_ground, liquid_gas, oil, pellet, solar, woodchips]
    :param unit: unit of energy consumption [kwh, kg, l, m^3]
    :param area_share: share of building area used by research group
    :type consumption: float
    :type fuel_type: str
    :type unit: str
    :type area_share: float
    :return: total emissions of heating energy consumption
    :rtype: Kilogram
    """
    # Set defaults
    if unit is None:
        unit = Unit.KWH
        warnings.warn(f"Unit was not provided. Assuming default value: '{unit}'")
    if area_share > 1:
        warnings.warn(
            f"Share of building area must be a float in the interval (0,1], but was set to '{area_share}'\n."
            f"The parameter will be set to '1.0' instead"
        )
    if fuel_type is None:
        fuel_type = HeatingFuel.GAS
        warnings.warn(f"No fuel type specified. Using default value: '{fuel_type}'")
    valid_unit_choices = tuple(item.value for item in Unit)
    assert (
        unit in valid_unit_choices
    ), f"unit={unit} is invalid. Valid choices are {', '.join(valid_unit_choices)}"
    if unit is not Unit.KWH:
        try:
            # TODO: move to function
            conversion_factor = conversion_factor_df[
                (conversion_factor_df["fuel"] == fuel_type)
                & (conversion_factor_df["unit"] == unit)
            ]["conversion_value"].values[0]
        except (KeyError, IndexError):
            print(
                "No conversion data is available for this fuel type. Conversion is only supported for the following"
                "fuel types and units. Alternatively, provide consumption in the unit kWh.\n"
            )
            print(conversion_factor_df[["fuel", "unit"]])
            raise ValueError(
                "No conversion data is available for this fuel type. Provide consumption in a "
                "different unit."
            )

        consumption_kwh = consumption * conversion_factor
    else:
        consumption_kwh = consumption

    co2e = get_emission_factor("heating", "missing", fuel_type=fuel_type)
    # co2 equivalents for heating and electricity refer to a consumption of 1 TJ
    # so consumption needs to be converted to TJ
    emissions = consumption_kwh * area_share / KWH_TO_TJ * co2e

    return emissions


def calc_co2_businesstrip(
    transportation_mode: str,
    start=None,
    destination=None,
    distance: Kilometer = None,
    size: str = None,
    fuel_type: str = None,
    occupancy: int = None,
    seating: str = None,
    passengers: int = None,
    roundtrip: bool = False,
) -> Tuple[Kilogram, Kilometer, str, str]:
    """Function to compute emissions for business trips based on transportation mode and trip specifics

    :param transportation_mode: mode of transport [car, bus, train, plane, ferry]
    :param start: Start of the trip (alternatively, distance can be provided)
    :param destination: Destination of the trip (alternatively, distance can be provided)
    :param distance: Distance travelled in km (alternatively, start and destination can be provided)
    :param size: Size class of the vehicle [small, medium, large, average] - only used for car and bus
    :param fuel_type: Fuel type of the vehicle [average, cng, diesel, electric, gasoline, hybrid, hydrogen, plug-in_hybrid] - only used for
                                                car, bus and train
    :param occupancy: Occupancy of the vehicle in % [20, 50, 80, 100] - only used for bus
    :param seating: seating class ["average", "Economy class", "Premium economy class", "Business class", "First class"]
                    - only used for plane
    :param passengers: Number of passengers in the vehicle (including the participant), number from 1 to 9
                                                - only used for car
    :param roundtrip: whether the trip is a round trip or not [True, False]
    :type transportation_mode: str
    :type distance: Kilometer
    :type size: str
    :type fuel_type: str
    :type occupancy: int
    :type seating: str
    :type passengers: int
    :type roundtrip: bool
    :return:    Emissions of the business trip in co2 equivalents,
                Distance of the business trip,
                Range category of the business trip [very short haul, short haul, medium haul, long haul]
                Range description (i.e., what range of distances does to category correspond to)
    :rtype: tuple[Kilogram, Kilometer, str, str]
    """

    # Evaluate if distance- or stop-based request.
    # Rules:
    # - `distance` is dominant;
    # - if distance not provided, take stops;
    # - if stops not available, raise error;
    # In general:
    # - If stop-based, calculate distance first, then continue only distance-based

    if not distance:
        request = create_distance_request(start, destination, transportation_mode)
        distance = get_distance(request)

    if transportation_mode == TransportationMode.CAR:
        emissions = calc_co2_car(
            distance=distance,
            passengers=passengers,
            size=size,
            fuel_type=fuel_type,
        )

    elif transportation_mode == TransportationMode.BUS:
        emissions = calc_co2_bus(
            distance=distance,
            size=size,
            fuel_type=fuel_type,
            occupancy=occupancy,
            vehicle_range="long-distance",
        )

    elif transportation_mode == TransportationMode.TRAIN:
        emissions = calc_co2_train(
            distance=distance,
            fuel_type=fuel_type,
            vehicle_range="long-distance",
        )

    elif transportation_mode == TransportationMode.PLANE:
        emissions = calc_co2_plane(distance, seating_class=seating)

    elif transportation_mode == TransportationMode.FERRY:
        emissions = calc_co2_ferry(distance, seating_class=seating)

    else:
        raise ValueError(
            f"No emission factor available for the specified mode of transport '{transportation_mode}'."
        )
    if roundtrip is True:
        emissions *= 2

    # categorize according to distance (range)
    range_category, range_description = range_categories(distance)

    return emissions, distance, range_category, range_description


def get_emission_factor(
    category: str,
    mode: str,
    size: str = "missing",
    fuel_type: str = "missing",
    occupancy: int = -99,
    range_cat: str = "missing",
    seating_class: str = "missing",
):
    """
    Function to retrieve the emission factor for the specified configuration

    :param category: [transport, electricity, heating]
    :param mode: [car, bus, train, bicycle, pedelec, motorbike, tram]
    :param size: Size of the vehicle (for category vehicle and public transport)
    :param fuel_type: Fuel type used for the service
    :param occupancy: occupancy of the vehicle (for mode bus)
    :param range_cat: Range category of the trip (for mode bus and plane)
    :param seating_class: Seating class (for mode plane and ferry)
    :type category: str
    :type mode: str
    :type size: str
    :type fuel_type: str
    :type occupancy: int
    :type range_cat: str
    :type seating_class: str
    """
    try:
        co2e = emission_factor_df[
            (emission_factor_df["category"] == category)
            & (emission_factor_df["subcategory"] == mode)
            & (emission_factor_df["size_class"] == size)
            & (emission_factor_df["fuel_type"] == fuel_type)
            & (emission_factor_df["occupancy"] == occupancy)
            & (emission_factor_df["range"] == range_cat)
            & (emission_factor_df["seating"] == seating_class)
        ]["co2e"].values[0]
    except IndexError:
        if mode == TransportationMode.PLANE:
            default_seating = FlightClass.AVERAGE
            warnings.warn(
                f"Seating class '{seating_class}' not available for {range_cat} flights. Switching to "
                f"'{default_seating}'..."
            )
            co2e = emission_factor_df[
                (emission_factor_df["category"] == category)
                & (emission_factor_df["subcategory"] == mode)
                & (emission_factor_df["size_class"] == size)
                & (emission_factor_df["fuel_type"] == fuel_type)
                & (emission_factor_df["occupancy"] == occupancy)
                & (emission_factor_df["range"] == range_cat)
                & (emission_factor_df["seating"] == default_seating)
            ]["co2e"].values[0]
        if (
            mode == TransportationMode.BUS
            and size == Size.SMALL
            and fuel_type == CarBusFuel.DIESEL
            and range_cat == BusTrainRange.LONG_DISTANCE
        ):
            default_size = Size.AVERAGE
            warnings.warn(
                f"Size '{size}' not available for {fuel_type} {range_cat} bus. Switching to size "
                f"'{default_size}'..."
            )
            co2e = emission_factor_df[
                (emission_factor_df["category"] == category)
                & (emission_factor_df["subcategory"] == mode)
                & (emission_factor_df["size_class"] == default_size)
                & (emission_factor_df["fuel_type"] == fuel_type)
                & (emission_factor_df["occupancy"] == occupancy)
                & (emission_factor_df["range"] == range_cat)
                & (emission_factor_df["seating"] == seating_class)
            ]["co2e"].values[0]

    return co2e


def calc_co2_commuting(
    transportation_mode: str,
    weekly_distance: Kilometer,
    size: str = None,
    fuel_type: str = None,
    occupancy: int = None,
    passengers: int = None,
) -> Kilogram:
    """Calculate co2 emissions for commuting per mode of transport

    :param transportation_mode: [car, bus, train, bicycle, pedelec, motorbike, tram]
    :param weekly_distance: distance in km per week
    :param size: size of car or bus if applicable: [small, medium, large, average]
    :param fuel_type: fuel type of car, bus or train if applicable
    :param occupancy: occupancy [%], if applicable/known (only for bus): [20, 50, 80, 100]
    :param passengers: number of passengers, if applicable (only for car)
    :type transportation_mode: str
    :type weekly_distance: Kilometer
    :type size: str
    :type fuel_type: str
    :type occupancy: int
    :type passengers: int
    :return: total weekly emissions for the respective mode of transport
    :rtype: Kilogram
    """

    # get weekly co2e for respective mode of transport
    if transportation_mode == TransportationMode.CAR:
        weekly_co2e = calc_co2_car(
            passengers=passengers,
            size=size,
            fuel_type=fuel_type,
            distance=weekly_distance,
        )

    elif transportation_mode == TransportationMode.MOTORBIKE:
        weekly_co2e = calc_co2_motorbike(size=size, distance=weekly_distance)
    elif transportation_mode == TransportationMode.BUS:
        weekly_co2e = calc_co2_bus(
            size=size,
            fuel_type=fuel_type,
            occupancy=occupancy,
            vehicle_range="local",
            distance=weekly_distance,
        )

    elif transportation_mode == TransportationMode.TRAIN:
        weekly_co2e = calc_co2_train(
            fuel_type=fuel_type, vehicle_range="local", distance=weekly_distance
        )

    elif transportation_mode in [
        TransportationMode.PEDELEC,
        TransportationMode.BICYCLE,
    ]:
        co2e = get_emission_factor("transport", transportation_mode)
        weekly_co2e = co2e * weekly_distance
    elif transportation_mode == TransportationMode.TRAM:
        fuel_type = CarBusFuel.ELECTRIC
        size = Size.AVERAGE
        co2e = get_emission_factor(
            "transport", transportation_mode, fuel_type=fuel_type, size=size
        )
        weekly_co2e = co2e * weekly_distance
    else:
        raise ValueError(
            'Transportation mode "%s" not found in database' % transportation_mode
        )

    # multiply with work_weeks to obtain total (e.g. annual/monthly) co2e
    # total_co2e = weekly_co2e #* work_weeks

    return weekly_co2e


def commuting_emissions_group(
    aggr_co2: Kilogram, n_participants: int, n_members: int
) -> Kilogram:
    """Calculate the group's co2e emissions from commuting.

    .. note:: Assumption: a representative sample of group members answered the questionnaire.

    :param aggr_co2: (Annual/monthly) co2e emissions from commuting, aggregated for all group members who answered the
                            questionnaire (can also be calculated for only one mode of transport)
    :param n_participants: Number of group members who answered the questionnaire
    :param n_members: Total number of members of the group
    :type aggr_co2: Kilogram
    :type n_participants: int
    :type n_members: int
    :return: Calculated or estimated emissions of the entire working group.
    :rtype: Kilogram
    """
    group_co2e = aggr_co2 / n_participants * n_members

    return group_co2e<|MERGE_RESOLUTION|>--- conflicted
+++ resolved
@@ -21,11 +21,7 @@
     ElectricityFuel,
     HeatingFuel,
     Unit,
-    TransportationMode,
-<<<<<<< HEAD
-=======
-    RangeCategory,
->>>>>>> 88435529
+    TransportationMode
 )
 from .distances import create_distance_request, get_distance, range_categories
 
