--- conflicted
+++ resolved
@@ -11,26 +11,14 @@
     - calc_co2_electricity,
     - calc_co2_heating,
 """
-from typing import Dict
 
 import pytest
-
 from co2calculator import calculate as candidate
 
 
-# NOTE: Those tests are currently more integration tests since they talk to
-# openrouteservice.org when executing.
-
-# TODO: Mock all calls to openrouteservice.org (or openrouteservice package)
-
-<<<<<<< HEAD
-=======
-
->>>>>>> 7b0cba73
 class TestCalculateCommuting:
     """Functional testing of `calc_co2_commuting` calls from backend"""
 
-    @pytest.mark.skip(reason="Functions are deprecated")
     @pytest.mark.parametrize(
         "transportation_mode,expected_emissions",
         [
@@ -54,4 +42,4 @@
             transportation_mode=transportation_mode, weekly_distance=42
         )
 
-        assert round(actual_emissions, 2) == expected_emissions+        assert isinstance(actual_emissions, float)